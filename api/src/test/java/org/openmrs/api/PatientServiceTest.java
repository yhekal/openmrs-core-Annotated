--- conflicted
+++ resolved
@@ -1,3679 +1,3557 @@
-/**
- * The contents of this file are subject to the OpenMRS Public License
- * Version 1.0 (the "License"); you may not use this file except in
- * compliance with the License. You may obtain a copy of the License at
- * http://license.openmrs.org
- *
- * Software distributed under the License is distributed on an "AS IS"
- * basis, WITHOUT WARRANTY OF ANY KIND, either express or implied. See the
- * License for the specific language governing rights and limitations
- * under the License.
- *
- * Copyright (C) OpenMRS, LLC.  All Rights Reserved.
- */
-package org.openmrs.api;
-
-import static org.hamcrest.Matchers.equalTo;
-import static org.hamcrest.collection.IsIterableContainingInAnyOrder.containsInAnyOrder;
-import static org.hamcrest.core.Is.is;
-import static org.junit.Assert.assertEquals;
-import static org.junit.Assert.assertFalse;
-import static org.junit.Assert.assertNotNull;
-import static org.junit.Assert.assertNull;
-import static org.junit.Assert.assertThat;
-import static org.junit.Assert.assertTrue;
-import static org.junit.Assert.fail;
-import static org.openmrs.test.TestUtil.assertCollectionContentsEquals;
-import static org.openmrs.util.AddressMatcher.containsAddress;
-import static org.openmrs.util.NameMatcher.containsFullName;
-
-import java.util.ArrayList;
-import java.util.Arrays;
-import java.util.Calendar;
-import java.util.Collection;
-import java.util.Collections;
-import java.util.Date;
-import java.util.GregorianCalendar;
-import java.util.HashSet;
-import java.util.LinkedHashSet;
-import java.util.List;
-import java.util.Set;
-import java.util.Vector;
-
-import org.apache.commons.collections.CollectionUtils;
-import org.apache.commons.logging.Log;
-import org.apache.commons.logging.LogFactory;
-<<<<<<< HEAD
-=======
-import org.hamcrest.Matchers;
->>>>>>> 0dc65364
-import org.junit.Assert;
-import org.junit.Before;
-import org.junit.Ignore;
-import org.junit.Rule;
-import org.junit.Test;
-<<<<<<< HEAD
-=======
-import org.junit.rules.ExpectedException;
->>>>>>> 0dc65364
-import org.mockito.ArgumentMatcher;
-import org.openmrs.Concept;
-import org.openmrs.Encounter;
-import org.openmrs.GlobalProperty;
-import org.openmrs.Location;
-import org.openmrs.Obs;
-import org.openmrs.Order;
-import org.openmrs.Patient;
-import org.openmrs.PatientIdentifier;
-import org.openmrs.PatientIdentifierType;
-import org.openmrs.PatientIdentifierType.UniquenessBehavior;
-import org.openmrs.PatientProgram;
-import org.openmrs.Person;
-import org.openmrs.PersonAddress;
-import org.openmrs.PersonAttribute;
-import org.openmrs.PersonName;
-import org.openmrs.Relationship;
-import org.openmrs.RelationshipType;
-import org.openmrs.User;
-import org.openmrs.Visit;
-import org.openmrs.activelist.Allergy;
-import org.openmrs.activelist.Problem;
-import org.openmrs.api.context.Context;
-import org.openmrs.api.impl.PatientServiceImpl;
-import org.openmrs.comparator.PatientIdentifierTypeDefaultComparator;
-import org.openmrs.patient.IdentifierValidator;
-import org.openmrs.person.PersonMergeLog;
-import org.openmrs.person.PersonMergeLogData;
-import org.openmrs.serialization.SerializationException;
-import org.openmrs.test.BaseContextSensitiveTest;
-import org.openmrs.test.SkipBaseSetup;
-import org.openmrs.test.TestUtil;
-import org.openmrs.test.Verifies;
-import org.openmrs.util.OpenmrsConstants;
-import org.openmrs.util.OpenmrsUtil;
-
-/**
- * This class tests methods in the PatientService class TODO Add methods to test all methods in
- * PatientService class
- */
-public class PatientServiceTest extends BaseContextSensitiveTest {
-	
-	// Logger
-	protected final Log log = LogFactory.getLog(getClass());
-	
-	// Datasets
-	protected static final String CREATE_PATIENT_XML = "org/openmrs/api/include/PatientServiceTest-createPatient.xml";
-	
-	protected static final String CREATE_PATIENT_VALID_IDENT_XML = "org/openmrs/api/include/PatientServiceTest-createPatientValidIdent.xml";
-	
-	protected static final String JOHN_PATIENTS_XML = "org/openmrs/api/include/PatientServiceTest-lotsOfJohns.xml";
-	
-	protected static final String USERS_WHO_ARE_PATIENTS_XML = "org/openmrs/api/include/PatientServiceTest-usersWhoArePatients.xml";
-	
-	protected static final String USER_WHO_IS_NOT_PATIENT_XML = "org/openmrs/api/include/PatientServiceTest-userNotAPatient.xml";
-	
-	protected static final String FIND_PATIENTS_XML = "org/openmrs/api/include/PatientServiceTest-findPatients.xml";
-	
-	private static final String ACTIVE_LIST_INITIAL_XML = "org/openmrs/api/include/ActiveListTest.xml";
-	
-	private static final String PATIENT_RELATIONSHIPS_XML = "org/openmrs/api/include/PersonServiceTest-createRelationship.xml";
-	
-	private static final String ENCOUNTERS_FOR_VISITS_XML = "org/openmrs/api/include/PersonServiceTest-encountersForVisits.xml";
-	
-	private static final String PATIENT_MERGE_XML = "org/openmrs/api/include/PatientServiceTest-mergePatients.xml";
-	
-	// Services
-	protected static PatientService patientService = null;
-	
-	protected static PersonService personService = null;
-	
-	protected static AdministrationService adminService = null;
-	
-	protected static LocationService locationService = null;
-	
-	@Rule
-	public ExpectedException expectedException = ExpectedException.none();
-	
-	/**
-	 * Run this before each unit test in this class. The "@Before" method in
-	 * {@link BaseContextSensitiveTest} is run right before this method.
-	 * 
-	 * @throws Exception
-	 */
-	@Before
-	public void runBeforeAllTests() throws Exception {
-		patientService = Context.getPatientService();
-		personService = Context.getPersonService();
-		adminService = Context.getAdministrationService();
-		locationService = Context.getLocationService();
-<<<<<<< HEAD
-=======
-	}
-	
-	private void voidOrders(Collection<Patient> patientsWithOrders) {
-		OrderService os = Context.getOrderService();
-		for (Patient p : patientsWithOrders) {
-			List<Order> orders = os.getAllOrdersByPatient(p);
-			for (Order o : orders) {
-				o.setVoided(true);
-			}
-		}
->>>>>>> 0dc65364
-	}
-	
-	/**
-	 * @see {@link PatientService#getAllIdentifierValidators()}
-	 */
-	@Test
-	@Verifies(value = "should return all registered identifier validators", method = "getAllIdentifierValidators()")
-	public void getAllIdentifierValidators_shouldReturnAllRegisteredIdentifierValidators() throws Exception {
-		Collection<IdentifierValidator> expectedValidators = new HashSet<IdentifierValidator>();
-		expectedValidators.add(patientService.getIdentifierValidator("org.openmrs.patient.impl.LuhnIdentifierValidator"));
-		expectedValidators
-		        .add(patientService.getIdentifierValidator("org.openmrs.patient.impl.VerhoeffIdentifierValidator"));
-		Assert.assertEquals(2, patientService.getAllIdentifierValidators().size());
-		assertCollectionContentsEquals(expectedValidators, patientService.getAllIdentifierValidators());
-	}
-	
-	/**
-	 * @see {@link PatientService#getIdentifierValidator(String)}
-	 */
-	@Test
-	@Verifies(value = "should treat empty strings like a null entry", method = "getIdentifierValidator()")
-	public void getAllIdentifierValidators_shouldTreatEmptyStringsLikeANullEntry() throws Exception {
-		Assert.assertEquals(null, patientService.getIdentifierValidator(""));
-	}
-	
-	/**
-	 * Convenience method to have a Patient object with all required values filled in
-	 * 
-	 * @return a mock Patient object that can be saved
-	 */
-	private Patient createBasicPatient() {
-		Patient patient = new Patient();
-		
-		PersonName pName = new PersonName();
-		pName.setGivenName("Tom");
-		pName.setMiddleName("E.");
-		pName.setFamilyName("Patient");
-		patient.addName(pName);
-		
-		PersonAddress pAddress = new PersonAddress();
-		pAddress.setAddress1("123 My street");
-		pAddress.setAddress2("Apt 402");
-		pAddress.setCityVillage("Anywhere city");
-		pAddress.setCountry("Some Country");
-		Set<PersonAddress> pAddressList = patient.getAddresses();
-		pAddressList.add(pAddress);
-		patient.setAddresses(pAddressList);
-		patient.addAddress(pAddress);
-		// patient.removeAddress(pAddress);
-		
-		patient.setDeathDate(new Date());
-		// patient.setCauseOfDeath("air");
-		patient.setBirthdate(new Date());
-		patient.setBirthdateEstimated(true);
-		patient.setGender("male");
-		patient.setDeathdateEstimated(true);
-		
-		return patient;
-	}
-	
-	/**
-	 * Tests creating a patient
-	 * 
-	 * @throws Exception
-	 */
-	@Test
-	public void shouldCreatePatient() throws Exception {
-		executeDataSet(CREATE_PATIENT_XML);
-		
-		Patient patient = new Patient();
-		
-		PersonName pName = new PersonName();
-		pName.setGivenName("Tom");
-		pName.setMiddleName("E.");
-		pName.setFamilyName("Patient");
-		patient.addName(pName);
-		
-		PersonAddress pAddress = new PersonAddress();
-		pAddress.setAddress1("123 My street");
-		pAddress.setAddress2("Apt 402");
-		pAddress.setCityVillage("Anywhere city");
-		pAddress.setCountry("Some Country");
-		Set<PersonAddress> pAddressList = patient.getAddresses();
-		pAddressList.add(pAddress);
-		patient.setAddresses(pAddressList);
-		patient.addAddress(pAddress);
-		// patient.removeAddress(pAddress);
-		
-		patient.setDeathDate(new Date());
-		patient.setBirthdateEstimated(true);
-		// patient.setCauseOfDeath("air");
-		patient.setBirthdate(new Date());
-		patient.setBirthdateEstimated(true);
-		patient.setGender("male");
-		
-		List<PatientIdentifierType> patientIdTypes = patientService.getAllPatientIdentifierTypes();
-		assertNotNull(patientIdTypes);
-		PatientIdentifier patientIdentifier = new PatientIdentifier();
-		patientIdentifier.setIdentifier("123-0");
-		patientIdentifier.setIdentifierType(patientIdTypes.get(0));
-		patientIdentifier.setLocation(new Location(1));
-		patientIdentifier.setPreferred(true);
-		
-		Set<PatientIdentifier> patientIdentifiers = new LinkedHashSet<PatientIdentifier>();
-		patientIdentifiers.add(patientIdentifier);
-		
-		patient.setIdentifiers(patientIdentifiers);
-		
-		patientService.savePatient(patient);
-		Patient createdPatient = patientService.getPatient(patient.getPatientId());
-		assertNotNull(createdPatient);
-		
-		assertNotNull(createdPatient.getPatientId());
-		
-		Patient createdPatientById = patientService.getPatient(createdPatient.getPatientId());
-		assertNotNull(createdPatientById);
-		
-	}
-	
-	/**
-	 * Tests creating patients with identifiers that are or are not validated.
-	 * 
-	 * @throws Exception
-	 */
-	@Test
-	public void shouldCreatePatientWithValidatedIdentifier() throws Exception {
-		executeDataSet(CREATE_PATIENT_VALID_IDENT_XML);
-		Patient patient = createBasicPatient();
-		Patient patient2 = createBasicPatient();
-		
-		PatientIdentifierType pit = patientService.getPatientIdentifierType(1);
-		PatientIdentifier ident1 = new PatientIdentifier("123-1", pit, locationService.getLocation(1));
-		PatientIdentifier ident2 = new PatientIdentifier("123", pit, locationService.getLocation(1));
-		PatientIdentifier ident3 = new PatientIdentifier("123-0", pit, locationService.getLocation(1));
-		PatientIdentifier ident4 = new PatientIdentifier("123-A", pit, locationService.getLocation(1));
-		
-		try {
-			ident1.setPreferred(true);
-			patient.addIdentifier(ident1);
-			patientService.savePatient(patient);
-			fail("Patient creation should have failed with identifier " + ident1.getIdentifier());
-		}
-		catch (InvalidCheckDigitException ex) {}
-		catch (APIException e) {
-			if (!(e.getMessage() != null && e.getMessage().contains(
-			    "failed to validate with reason: PatientIdentifier.error.checkDigitWithParameter"))) {
-				fail("Patient creation should have failed with identifier " + ident1.getIdentifier());
-			}
-		}
-		
-		patient.removeIdentifier(ident1);
-		
-		try {
-			ident2.setPreferred(true);
-			patient.addIdentifier(ident2);
-			patientService.savePatient(patient);
-			fail("Patient creation should have failed with identifier " + ident2.getIdentifier());
-		}
-		catch (InvalidCheckDigitException ex) {}
-		catch (APIException e) {
-			if (!(e.getMessage() != null && e.getMessage().contains(
-			    "failed to validate with reason: PatientIdentifier.error.unallowedIdentifier"))) {
-				fail("Patient creation should have failed with identifier " + ident1.getIdentifier());
-			}
-		}
-		
-		patient.removeIdentifier(ident2);
-		
-		try {
-			ident3.setPreferred(true);
-			patient.addIdentifier(ident3);
-			patientService.savePatient(patient);
-			patientService.purgePatient(patient);
-			patient.removeIdentifier(ident3);
-			ident4.setPreferred(true);
-			patient2.addIdentifier(ident4);
-			patientService.savePatient(patient2);
-		}
-		catch (InvalidCheckDigitException ex) {
-			fail("Patient creation should have worked with identifiers " + ident3.getIdentifier() + " and "
-			        + ident4.getIdentifier());
-		}
-	}
-	
-	/**
-	 * Gets the first patient, then sees if it can get that patient by its identifier as well
-	 * 
-	 * @throws Exception
-	 */
-	@Test
-	public void shouldGetPatientsByIdentifier() throws Exception {
-		
-		executeDataSet(CREATE_PATIENT_XML);
-		
-		// get the first patient
-		Collection<Patient> johnPatients = patientService.getPatients("John", null, null, false);
-		assertNotNull("There should be a patient named 'John'", johnPatients);
-		assertFalse("There should be a patient named 'John'", johnPatients.isEmpty());
-		
-		Patient firstJohnPatient = johnPatients.iterator().next();
-		
-		// get a list of patients with this identifier, make sure the john
-		// patient is actually there
-		String identifier = firstJohnPatient.getPatientIdentifier().getIdentifier();
-		assertNotNull("Uh oh, the patient doesn't have an identifier", identifier);
-		List<Patient> patients = patientService.getPatients(null, identifier, null, false);
-		assertTrue("Odd. The firstJohnPatient isn't in the list of patients for this identifier", patients
-		        .contains(firstJohnPatient));
-		
-	}
-	
-	// /**
-	// * This method should be uncommented when you want to examine the actual
-	// hibernate
-	// * sql calls being made. The calls that should be limiting the number of
-	// returned
-	// * patients should show a "top" or "limit" in the sql -- this proves
-	// hibernate's
-	// * use of a native sql limit as opposed to a java-only limit.
-	// *
-	// * Note: if enabled, this test will be considerably slower
-	// *
-	// * @see org.openmrs.test.BaseContextSensitiveTest#getRuntimeProperties()
-	// */
-	//* @Override
-	//* public Properties getRuntimeProperties() {
-	//* 		Properties props = super.getRuntimeProperties();
-	//* 		props.setProperty("hibernate.show_sql", "true");
-	//*
-	//* 		return props;
-	//* }
-	
-	/**
-	 * Check that the patient list is kept under the max for getPatientsByName
-	 * 
-	 * @throws Exception
-	 */
-	@Test
-	public void shouldGetPatientsByNameShouldLimitSize() throws Exception {
-		executeDataSet(JOHN_PATIENTS_XML);
-		
-		Collection<Patient> patients = patientService.getPatients("John", null, null, false);
-		
-		assertTrue("The patient list size should be restricted to under the max (1000). its " + patients.size(), patients
-		        .size() == 1000);
-		
-		/*
-		 * Temporary code to create lots of johns file
-		 * 
-		 * File file = new File("test/api/" + JOHN_PATIENTS_XML); PrintWriter
-		 * writer = new PrintWriter(file);
-		 * 
-		 * int x = 3; while (x < 1010) { String line =
-		 * "<person person_id=\"2\" dead=\"false\" creator=\"1\" date_created=\"1999-01-01 00:00:00.0\" voided=\"false\" gender=\"M\" />"
-		 * ; writer.println(line.replaceAll("2",
-		 * Integer.valueOf(x).toString()));
-		 * 
-		 * line =
-		 * "<person_name person_id=\"2\" person_name_id=\"2\" preferred=\"1\" creator=\"1\" date_created=\"1999-01-01 00:00:00.0\" voided=\"false\" given_name=\"John2\" middle_name=\" \" family_name=\"Patient\" />"
-		 * ; writer.println(line.replaceAll("2",
-		 * Integer.valueOf(x).toString()));
-		 * 
-		 * line =
-		 * "<patient patient_id=\"2\" creator=\"1\" date_created=\"1999-03-01 00:00:00.0\" voided=\"false\" />"
-		 * ; writer.println(line.replaceAll("2",
-		 * Integer.valueOf(x).toString()));
-		 * 
-		 * line =
-		 * "<patient_identifier patient_id=\"2\" creator=\"1\" date_created=\"1999-03-01 00:00:00.0\" identifier=\"2\" identifier_type=\"1\" preferred=\"1\" voided=\"false\" location_id=\"1\" />"
-		 * ; writer.println(line.replaceAll("2",
-		 * Integer.valueOf(x).toString()));
-		 * 
-		 * x = x + 1; }
-		 * 
-		 * writer.close();
-		 */
-	}
-	
-	/**
-	 * Test the PatientService.getPatients(String, String, List) method with both an identifier and
-	 * an identifiertype
-	 * 
-	 * @throws Exception
-	 */
-	@Test
-	@SkipBaseSetup
-	public void shouldGetPatientsByIdentifierAndIdentifierType() throws Exception {
-		initializeInMemoryDatabase();
-		executeDataSet(FIND_PATIENTS_XML);
-		authenticate();
-		
-		List<PatientIdentifierType> types = new Vector<PatientIdentifierType>();
-		types.add(new PatientIdentifierType(1));
-		// make sure we get back only one patient
-		List<Patient> patients = patientService.getPatients(null, "1234", types, false);
-		assertEquals(1, patients.size());
-		
-		// make sure we get back only one patient
-		patients = patientService.getPatients(null, "1234", null, false);
-		assertEquals(1, patients.size());
-		
-		// make sure we get back only patient #2 and patient #5
-		patients = patientService.getPatients(null, null, types, false);
-		assertEquals(2, patients.size());
-		
-		// make sure we can search a padded identifier
-		patients = patientService.getPatients(null, "00000001234", null, false);
-		assertEquals(1, patients.size());
-	}
-	
-	/**
-	 * @see {@link PatientService#purgePatientIdentifierType(PatientIdentifierType)}
-	 */
-	@Test
-	@Verifies(value = "should delete type from database", method = "purgePatientIdentifierType(PatientIdentifierType)")
-	public void purgePatientIdentifierType_shouldDeleteTypeFromDatabase() throws Exception {
-		PatientIdentifierType patientIdentifierType = new PatientIdentifierType();
-		
-		patientIdentifierType.setName("testing");
-		patientIdentifierType.setDescription("desc");
-		patientIdentifierType.setRequired(false);
-		
-		patientService.savePatientIdentifierType(patientIdentifierType);
-		
-		PatientIdentifierType type = patientService.getPatientIdentifierType(patientIdentifierType.getId());
-		
-		patientService.purgePatientIdentifierType(type);
-		assertNull(patientService.getPatientIdentifierType(patientIdentifierType.getId()));
-	}
-	
-	/**
-	 * @see {@link PatientService#savePatientIdentifierType(PatientIdentifierType)}
-	 */
-	@Test
-	@Verifies(value = "should create new type", method = "savePatientIdentifierType(PatientIdentifierType)")
-	public void savePatientIdentifierType_shouldCreateNewType() throws Exception {
-		PatientIdentifierType patientIdentifierType = new PatientIdentifierType();
-		
-		patientIdentifierType.setName("testing");
-		patientIdentifierType.setDescription("desc");
-		patientIdentifierType.setRequired(false);
-		
-		patientService.savePatientIdentifierType(patientIdentifierType);
-		
-		PatientIdentifierType newPatientIdentifierType = patientService.getPatientIdentifierType(patientIdentifierType
-		        .getPatientIdentifierTypeId());
-		assertNotNull(newPatientIdentifierType);
-	}
-	
-	/**
-	 * @see {@link PatientService#savePatientIdentifierType(PatientIdentifierType)}
-	 */
-	@Test
-	@Verifies(value = "should update existing type", method = "savePatientIdentifierType(PatientIdentifierType)")
-	public void savePatientIdentifierType_shouldUpdateExistingType() throws Exception {
-		
-		PatientIdentifierType type = patientService.getPatientIdentifierType(1);
-		type.setName("SOME NEW NAME");
-		patientService.savePatientIdentifierType(type);
-		
-		PatientIdentifierType newerPatientIdentifierType = patientService.getPatientIdentifierType(1);
-		assertEquals("SOME NEW NAME", newerPatientIdentifierType.getName());
-	}
-	
-	/**
-	 * Make sure the api can handle having a User object that is also a patient and was previously
-	 * loaded via hibernate
-	 * 
-	 * @throws Exception
-	 */
-	@Test
-	public void shouldAllowGettingPatientsThatWereCreatedByUsersWhoArePatients() throws Exception {
-		executeDataSet(USERS_WHO_ARE_PATIENTS_XML);
-		
-		// we must fetch this person first, because this person is
-		// the creator of the next. We need to make sure hibernate isn't
-		// caching and returning different person objects when it shouldn't be
-		Patient patient2 = patientService.getPatient(2);
-		assertTrue("When getting a patient, it should be of the class patient, not: " + patient2.getClass(), patient2
-		        .getClass().equals(Patient.class));
-		
-		Patient patient3 = patientService.getPatient(3);
-		assertTrue("When getting a patient, it should be of the class patient, not: " + patient3.getClass(), patient3
-		        .getClass().equals(Patient.class));
-		
-		User user2 = Context.getUserService().getUser(2);
-		assertTrue("When getting a user, it should be of the class user, not: " + user2.getClass(), User.class
-		        .isAssignableFrom(user2.getClass()));
-		
-	}
-	
-	/**
-	 * @see {@link PatientService#getPatients(String)}
-	 */
-	@Test
-	@Verifies(value = "should force search string to be greater than minsearchcharacters global property", method = "getPatients(String)")
-	public void getPatients_shouldForceSearchStringToBeGreaterThanMinsearchcharactersGlobalProperty() throws Exception {
-		// make sure we can get patients with the default of 3
-		assertEquals(1, Context.getPatientService().getPatients("Colle").size());
-		
-		Context.clearSession();
-		Context.getAdministrationService().saveGlobalProperty(
-		    new GlobalProperty(OpenmrsConstants.GLOBAL_PROPERTY_MIN_SEARCH_CHARACTERS, "4"));
-		
-		assertEquals(0, Context.getPatientService().getPatients("Col").size());
-	}
-	
-	/**
-	 * @see {@link PatientService#getPatients(String)}
-	 */
-	@Test
-	@Verifies(value = "should allow search string to be one according to minsearchcharacters global property", method = "getPatients(String)")
-	public void getPatients_shouldAllowSearchStringToBeOneAccordingToMinsearchcharactersGlobalProperty() throws Exception {
-		initializeInMemoryDatabase();
-		executeDataSet(FIND_PATIENTS_XML);
-		
-		// make sure the default of "2" kicks in and blocks any results
-		assertEquals(0, Context.getPatientService().getPatients("J").size());
-		
-		Context.clearSession();
-		Context.getAdministrationService().saveGlobalProperty(
-		    new GlobalProperty(OpenmrsConstants.GLOBAL_PROPERTY_MIN_SEARCH_CHARACTERS, "1"));
-		
-		// there is a patient will middle name "F", so this should generate a hit.
-		assertEquals(1, Context.getPatientService().getPatients("F").size());
-	}
-	
-	/**
-<<<<<<< HEAD
-=======
-	 * @see {@link PatientService#getPatients(String)}
-	 */
-	@Test
-	@Verifies(value = "should allow search of two character name", method = "getPatients(String)")
-	public void getPatients_shouldAllowExactSearchOfForTwoCharacterName() throws Exception {
-		initializeInMemoryDatabase();
-		executeDataSet(FIND_PATIENTS_XML);
-		Context.getAdministrationService().saveGlobalProperty(
-		    new GlobalProperty(OpenmrsConstants.GLOBAL_PROPERTY_MIN_SEARCH_CHARACTERS, "2"));
-		assertEquals(1, Context.getPatientService().getPatients("Ho").size());
-	}
-	
-	/**
->>>>>>> 0dc65364
-	 * @see {@link PatientService#getPatient(Integer)} Does this test duplicate
-	 *      getPatient_shouldReturnNullObjectIfPatientIdDoesntExist()?
-	 */
-	@Test
-	@Verifies(value = "should return null object if patient id doesnt exist", method = "getPatient(Integer)")
-	public void getPatient_shouldReturnNullObjectIfPatientIdDoesntExist() throws Exception {
-		Assert.assertNull(Context.getPatientService().getPatient(1234512093));
-	}
-	
-	/**
-	 * @see {@link PatientServiceImpl#mergePatients(Patient,Patient)}
-	 */
-	@Test(expected = APIException.class)
-	@Verifies(value = "should not merge patient with itself", method = "mergePatients(Patient,Patient)")
-	public void mergePatients_shouldNotMergePatientWithItself() throws Exception {
-		Context.getPatientService().mergePatients(new Patient(2), new Patient(2));
-	}
-	
-	/**
-	 * @see {@link PatientService#mergePatients(Patient,Patient)}
-	 */
-	@Test
-	@Verifies(value = "should change user records of non preferred person to preferred person", method = "mergePatients(Patient,Patient)")
-	public void mergePatients_shouldChangeUserRecordsOfNonPreferredPersonToPreferredPerson() throws Exception {
-		executeDataSet(USERS_WHO_ARE_PATIENTS_XML);
-		Patient notPreferred = patientService.getPatient(2);
-		voidOrders(Collections.singleton(notPreferred));
-		Context.getPatientService().mergePatients(patientService.getPatient(6), notPreferred);
-		User user = Context.getUserService().getUser(2);
-		Assert.assertEquals(6, user.getPerson().getId().intValue());
-	}
-	
-	/**
-	 * @see {@link PatientService#mergePatients(Patient,Patient)}
-	 * @verifies merge visits from non preferred to preferred patient
-	 * @verifies audit moved visits
-	 */
-	@Test
-	public void mergePatients_shouldMergeVisitsFromNonPreferredToPreferredPatient() throws Exception {
-		executeDataSet(ENCOUNTERS_FOR_VISITS_XML);
-		VisitService visitService = Context.getVisitService();
-		
-		Patient notPreferred = patientService.getPatient(2);
-<<<<<<< HEAD
-=======
-		voidOrders(Collections.singleton(notPreferred));
->>>>>>> 0dc65364
-		Patient preferred = patientService.getPatient(6);
-		
-		// patient 2 (not preferred) has 3 unvoided visits (id = 1, 2, 3) and 1 voided visit (id = 6)
-		Visit visit1 = visitService.getVisit(1);
-		Visit visit2 = visitService.getVisit(2);
-		Visit visit3 = visitService.getVisit(3);
-		Visit visit6 = visitService.getVisit(6);
-		// patient 6 (preferred) has 2 unvoided visits (id = 4, 5) and no voided visits
-		Visit visit4 = visitService.getVisit(4);
-		Visit visit5 = visitService.getVisit(5);
-		
-		List<String> encounterUuidsThatShouldBeMoved = new ArrayList<String>();
-<<<<<<< HEAD
-=======
-		encounterUuidsThatShouldBeMoved.add(Context.getEncounterService().getEncounter(6).getUuid());
->>>>>>> 0dc65364
-		for (Visit v : Arrays.asList(visit1, visit2, visit3)) {
-			for (Encounter e : v.getEncounters()) {
-				encounterUuidsThatShouldBeMoved.add(e.getUuid());
-			}
-		}
-		
-		PersonMergeLog mergeLog = mergeAndRetrieveAudit(preferred, notPreferred);
-		
-		Patient merged = patientService.getPatient(preferred.getId());
-		List<Visit> mergedVisits = visitService.getVisitsByPatient(merged, true, true);
-		
-		assertThat(mergedVisits.size(), is(6));
-		// in order to keep this test passing when (someday?) we copy visits instead of moving them, use matchers here:
-		assertThat(mergedVisits, containsInAnyOrder(matchingVisit(visit1), matchingVisit(visit2), matchingVisit(visit3),
-		    matchingVisit(visit4), matchingVisit(visit5), matchingVisit(visit6)));
-		
-		// be sure nothing slipped through without being assigned to the right patient (probably not necessary)
-		for (Visit v : mergedVisits) {
-			for (Encounter e : v.getEncounters()) {
-				assertThat(e.getPatient(), is(v.getPatient()));
-				for (Obs o : e.getAllObs(true)) {
-					assertThat(o.getPerson().getId(), is(v.getPatient().getId()));
-				}
-			}
-		}
-		
-		// now check that moving visits and their contained encounters was audited correctly
-		PersonMergeLogData mergeLogData = mergeLog.getPersonMergeLogData();
-		assertThat(mergeLogData.getMovedVisits().size(), is(4));
-		assertThat(mergeLogData.getMovedVisits(), containsInAnyOrder(visit1.getUuid(), visit2.getUuid(), visit3.getUuid(),
-		    visit6.getUuid()));
-<<<<<<< HEAD
-		
-=======
->>>>>>> 0dc65364
-		assertThat(mergeLogData.getMovedEncounters().size(), is(encounterUuidsThatShouldBeMoved.size()));
-		assertThat(mergeLogData.getMovedEncounters(), containsInAnyOrder(encounterUuidsThatShouldBeMoved.toArray()));
-	}
-	
-	private ArgumentMatcher<Visit> matchingVisit(final Visit expected) {
-		return new ArgumentMatcher<Visit>() {
-			
-			@Override
-			public boolean matches(Object argument) {
-				Visit visit = (Visit) argument;
-				return OpenmrsUtil.nullSafeEquals(visit.getLocation(), expected.getLocation())
-				        && OpenmrsUtil.nullSafeEquals(visit.getVisitType(), expected.getVisitType())
-				        && OpenmrsUtil.nullSafeEquals(visit.getIndication(), expected.getIndication())
-				        && OpenmrsUtil.nullSafeEquals(visit.getStartDatetime(), expected.getStartDatetime())
-				        && OpenmrsUtil.nullSafeEquals(visit.getStopDatetime(), expected.getStopDatetime())
-				        && (visit.getEncounters().size() == expected.getEncounters().size());
-			}
-		};
-	}
-	
-	/**
-	 * @see {@link PatientService#mergePatients(Patient,Patient)}
-	 */
-	@Test
-	@Verifies(value = "should void non preferred person object", method = "mergePatients(Patient,Patient)")
-	public void mergePatients_shouldVoidNonPreferredPersonObject() throws Exception {
-		Patient notPreferred = patientService.getPatient(2);
-		voidOrders(Collections.singleton(notPreferred));
-		Context.getPatientService().mergePatients(patientService.getPatient(6), notPreferred);
-		Assert.assertTrue(Context.getPersonService().getPerson(2).isVoided());
-	}
-	
-	/**
-	 * @see {@link PatientService#savePatient(Patient)}
-	 */
-	@Test
-	@Verifies(value = "should create new patient from existing person plus user object", method = "savePatient(Patient)")
-	public void savePatient_shouldCreateNewPatientFromExistingPersonPlusUserObject() throws Exception {
-		// sanity check, make sure there isn't a 501 patient already
-		Patient oldPatient = patientService.getPatient(501);
-		Assert.assertNull(oldPatient);
-		
-		// fetch Bruno from the database
-		Person existingPerson = Context.getPersonService().getPerson(501);
-		Context.clearSession();
-		Patient patient = new Patient(existingPerson);
-		PatientIdentifier patientIdentifier = new PatientIdentifier("some identifier", new PatientIdentifierType(2),
-		        new Location(1));
-		patientIdentifier.setPreferred(true);
-		patient.addIdentifier(patientIdentifier);
-		
-		patientService.savePatient(patient);
-		
-		Assert.assertEquals(501, patient.getPatientId().intValue());
-		// make sure a new row with a patient id WAS created
-		Assert.assertNotNull(patientService.getPatient(501));
-		// make sure a new row with a new person id WASN'T created
-		Assert.assertNull(patientService.getPatient(503));
-	}
-	
-	/**
-	 * @see {@link PatientService#getPatients(String,String,List<QPatientIdentifierType ;>,null)}
-	 */
-	@Test
-	@Verifies(value = "should search familyName2 with name", method = "getPatients(String,String,List<QPatientIdentifierType;>,null)")
-	public void getPatients_shouldSearchFamilyName2WithName() throws Exception {
-		executeDataSet("org/openmrs/api/include/PersonServiceTest-extranames.xml");
-		
-		List<Patient> patients = patientService.getPatients("Johnson", null, null, false);
-		Assert.assertEquals(3, patients.size());
-		Assert.assertTrue(TestUtil.containsId(patients, 2));
-		Assert.assertTrue(TestUtil.containsId(patients, 4));
-		Assert.assertTrue(TestUtil.containsId(patients, 5));
-	}
-	
-	/**
-	 * Regression test for ticket #1375: org.hibernate.NonUniqueObjectException caused by
-	 * PatientIdentifierValidator Manually construct a patient with a correctly-matching patientId
-	 * and patient identifier with validator. Calling PatientService.savePatient on that patient
-	 * leads to a call to PatientIdentifierValidator.validateIdentifier which used to load the
-	 * Patient for that identifier into the hibernate session, leading to a NonUniqueObjectException
-	 * when the calling saveOrUpdate on the manually constructed Patient.
-	 * 
-	 * @see {@link PatientService#savePatient(Patient)}
-	 */
-	@Test
-	@Verifies(value = "should not throw a NonUniqueObjectException when called with a hand constructed patient regression 1375", method = "savePatient(Patient)")
-	public void savePatient_shouldNotThrowANonUniqueObjectExceptionWhenCalledWithAHandConstructedPatientRegression1375() {
-		Patient patient = new Patient();
-		patient.setGender("M");
-		patient.setPatientId(2);
-		patient.addName(new PersonName("This", "Isa", "Test"));
-		PatientIdentifier patientIdentifier = new PatientIdentifier("101-6", new PatientIdentifierType(1), new Location(1));
-		patientIdentifier.setPreferred(true);
-		patient.addIdentifier(patientIdentifier);
-		patientService.savePatient(patient);
-	}
-	
-	/**
-	 * This test verifies that {@link PersonName}s are fetched correctly from the hibernate cache.
-	 * (Or really, not fetched from the cache but instead are mapped with lazy=false. For some
-	 * reason Hibernate isn't able to find objects in the cache if a parent object was the one that
-	 * loaded them)
-	 * 
-	 * @throws Exception
-	 */
-	@Test
-	public void shouldFetchNamesForPersonsThatWereFirstFetchedAsPatients() throws Exception {
-		Person person = Context.getPersonService().getPerson(2);
-		Patient patient = Context.getPatientService().getPatient(2);
-		
-		patient.getNames().size();
-		person.getNames().size();
-	}
-	
-	/**
-	 * This test verifies that {@link PersonAddress}es are fetched correctly from the hibernate
-	 * cache. (Or really, not fetched from the cache but instead are mapped with lazy=false. For
-	 * some reason Hibernate isn't able to find objects in the cache if a parent object was the one
-	 * that loaded them)
-	 * 
-	 * @throws Exception
-	 */
-	@Test
-	public void shouldFetchAddressesForPersonsThatWereFirstFetchedAsPatients() throws Exception {
-		Person person = Context.getPersonService().getPerson(2);
-		Patient patient = Context.getPatientService().getPatient(2);
-		
-		patient.getAddresses().size();
-		person.getAddresses().size();
-	}
-	
-	/**
-	 * This test verifies that {@link PersonAttribute}s are fetched correctly from the hibernate
-	 * cache. (Or really, not fetched from the cache but instead are mapped with lazy=false. For
-	 * some reason Hibernate isn't able to find objects in the cache if a parent object was the one
-	 * that loaded them)
-	 * 
-	 * @throws Exception
-	 */
-	@Test
-	public void shouldFetchPersonAttributesForPersonsThatWereFirstFetchedAsPatients() throws Exception {
-		Person person = Context.getPersonService().getPerson(2);
-		Patient patient = Context.getPatientService().getPatient(2);
-		
-		patient.getAttributes().size();
-		person.getAttributes().size();
-	}
-	
-	/**
-	 * Regression test for http://dev.openmrs.org/ticket/1375
-	 * 
-	 * @see {@link PatientService#savePatient(Patient)}
-	 */
-	@Test
-	@Verifies(value = "should not throw a NonUniqueObjectException when called with a hand constructed patient", method = "savePatient(Patient)")
-	public void savePatient_shouldNotThrowANonUniqueObjectExceptionWhenCalledWithAHandConstructedPatient() throws Exception {
-		Patient patient = new Patient();
-		patient.setGender("M");
-		patient.setPatientId(2);
-		// patient.setCreator(new User(1));
-		// patient.setDateCreated date_created="2005-09-22 00:00:00.0"
-		// changed_by="1" date_changed="2008-08-18 12:29:59.0"
-		patient.addName(new PersonName("This", "Isa", "Test"));
-		PatientIdentifier patientIdentifier = new PatientIdentifier("101-6", new PatientIdentifierType(1), new Location(1));
-		patientIdentifier.setPreferred(true);
-		patient.addIdentifier(patientIdentifier);
-		Context.getPatientService().savePatient(patient);
-	}
-	
-	/**
-	 * @see {@link PatientService#isIdentifierInUseByAnotherPatient(PatientIdentifier)}
-	 */
-	@Test
-	@Verifies(value = "should ignore voided patientIdentifiers", method = "isIdentifierInUseByAnotherPatient(PatientIdentifier)")
-	public void isIdentifierInUseByAnotherPatient_shouldIgnoreVoidedPatientIdentifiers() throws Exception {
-		PatientIdentifierType pit = patientService.getPatientIdentifierType(2);
-		PatientIdentifier patientIdentifier = new PatientIdentifier("ABC123", pit, null);
-		Assert.assertFalse(patientService.isIdentifierInUseByAnotherPatient(patientIdentifier));
-	}
-	
-	/**
-	 * Regression test for http://dev.openmrs.org/ticket/790
-	 * 
-	 * @see {@link PatientService#isIdentifierInUseByAnotherPatient(PatientIdentifier)}
-	 */
-	@Test
-	@Verifies(value = "should ignore voided patients", method = "isIdentifierInUseByAnotherPatient(PatientIdentifier)")
-	public void isIdentifierInUseByAnotherPatient_shouldIgnoreVoidedPatients() throws Exception {
-		{
-			// patient 999 should be voided and have a non-voided identifier of
-			// XYZ
-			Patient p = patientService.getPatient(999);
-			Assert.assertNotNull(p);
-			Assert.assertTrue(p.isVoided());
-			boolean found = false;
-			for (PatientIdentifier id : p.getIdentifiers()) {
-				if (id.getIdentifier().equals("XYZ") && id.getIdentifierType().getId() == 2) {
-					found = true;
-					break;
-				}
-			}
-			Assert.assertTrue(found);
-		}
-		PatientIdentifierType pit = patientService.getPatientIdentifierType(2);
-		PatientIdentifier patientIdentifier = new PatientIdentifier("XYZ", pit, null);
-		Assert.assertFalse(patientService.isIdentifierInUseByAnotherPatient(patientIdentifier));
-	}
-	
-	/**
-	 * @see {@link PatientService#isIdentifierInUseByAnotherPatient(PatientIdentifier)}
-	 */
-	@Test
-	@Verifies(value = "should return false when patientIdentifier contains a patient and no other patient has this id", method = "isIdentifierInUseByAnotherPatient(PatientIdentifier)")
-	public void isIdentifierInUseByAnotherPatient_shouldReturnFalseWhenPatientIdentifierContainsAPatientAndNoOtherPatientHasThisId()
-	        throws Exception {
-		PatientIdentifierType pit = patientService.getPatientIdentifierType(1);
-		PatientIdentifier patientIdentifier = new PatientIdentifier("Nobody could possibly have this identifier", pit, null);
-		patientIdentifier.setPatient(patientService.getPatient(2));
-		Assert.assertFalse(patientService.isIdentifierInUseByAnotherPatient(patientIdentifier));
-	}
-	
-	/**
-	 * @see {@link PatientService#isIdentifierInUseByAnotherPatient(PatientIdentifier)}
-	 */
-	@Test
-	@Verifies(value = "should return false when patientIdentifier does not contain a patient and no patient has this id", method = "isIdentifierInUseByAnotherPatient(PatientIdentifier)")
-	public void isIdentifierInUseByAnotherPatient_shouldReturnFalseWhenPatientIdentifierDoesNotContainAPatientAndNoPatientHasThisId()
-	        throws Exception {
-		PatientIdentifierType pit = patientService.getPatientIdentifierType(1);
-		PatientIdentifier patientIdentifier = new PatientIdentifier("Nobody could possibly have this identifier", pit, null);
-		Assert.assertFalse(patientService.isIdentifierInUseByAnotherPatient(patientIdentifier));
-	}
-	
-	/**
-	 * @see {@link PatientService#isIdentifierInUseByAnotherPatient(PatientIdentifier)}
-	 */
-	@Test
-	@Verifies(value = "should return true when patientIdentifier contains a patient and another patient has this id", method = "isIdentifierInUseByAnotherPatient(PatientIdentifier)")
-	public void isIdentifierInUseByAnotherPatient_shouldReturnTrueWhenPatientIdentifierContainsAPatientAndAnotherPatientHasThisId()
-	        throws Exception {
-		PatientIdentifierType pit = patientService.getPatientIdentifierType(1);
-		PatientIdentifier patientIdentifier = new PatientIdentifier("7TU-8", pit, null);
-		patientIdentifier.setPatient(patientService.getPatient(2));
-		Assert.assertTrue(patientService.isIdentifierInUseByAnotherPatient(patientIdentifier));
-	}
-	
-	/**
-	 * @see {@link PatientService#isIdentifierInUseByAnotherPatient(PatientIdentifier)}
-	 */
-	@Test
-	@Verifies(value = "should return true when patientIdentifier does not contain a patient and a patient has this id", method = "isIdentifierInUseByAnotherPatient(PatientIdentifier)")
-	public void isIdentifierInUseByAnotherPatient_shouldReturnTrueWhenPatientIdentifierDoesNotContainAPatientAndAPatientHasThisId()
-	        throws Exception {
-		PatientIdentifierType pit = patientService.getPatientIdentifierType(1);
-		PatientIdentifier patientIdentifier = new PatientIdentifier("7TU-8", pit, null);
-		Assert.assertTrue(patientService.isIdentifierInUseByAnotherPatient(patientIdentifier));
-	}
-	
-	/**
-	 * @see {@link PatientService#checkPatientIdentifiers(Patient)}
-	 */
-	@Test
-	@Verifies(value = "should ignore voided patient identifier", method = "checkPatientIdentifiers(Patient)")
-	public void checkPatientIdentifiers_shouldIgnoreVoidedPatientIdentifier() throws Exception {
-		
-		Patient patient = new Patient();
-		PatientIdentifier patientIdentifier = new PatientIdentifier();
-		patientIdentifier.setIdentifierType(Context.getPatientService().getAllPatientIdentifierTypes(false).get(0));
-		patientIdentifier.setLocation(new Location(1));
-		patientIdentifier.setVoided(true);
-		patientIdentifier.setVoidedBy(Context.getAuthenticatedUser());
-		patientIdentifier.setVoidReason("Testing whether voided identifiers are ignored");
-		patient.addIdentifier(patientIdentifier);
-		
-		// add a non-voided identifier so that the initial
-		// "at least one nonvoided identifier" check passes
-		patientIdentifier = new PatientIdentifier();
-		patientIdentifier.setIdentifier("a non empty string");
-		patientIdentifier.setIdentifierType(Context.getPatientService().getAllPatientIdentifierTypes(false).get(0));
-		patientIdentifier.setLocation(new Location(1));
-		patientIdentifier.setVoided(false);
-		patientIdentifier.setVoidedBy(Context.getAuthenticatedUser());
-		patientIdentifier.setVoidReason("Testing whether voided identifiers are ignored");
-		patient.addIdentifier(patientIdentifier);
-		
-		// If the identifier is ignored, it won't throw a
-		// BlankIdentifierException as it should
-		Context.getPatientService().checkPatientIdentifiers(patient);
-		
-	}
-	
-	/**
-	 * @see {@link PatientService#checkPatientIdentifiers(Patient)}
-	 */
-	@Test(expected = InsufficientIdentifiersException.class)
-	@Verifies(value = "should require one non voided patient identifier", method = "checkPatientIdentifiers(Patient)")
-	public void checkPatientIdentifiers_shouldRequireOneNonVoidedPatientIdentifier() throws Exception {
-		
-		Patient patient = new Patient();
-		PatientIdentifier patientIdentifier = new PatientIdentifier();
-		patientIdentifier.setIdentifierType(Context.getPatientService().getAllPatientIdentifierTypes(false).get(0));
-		patientIdentifier.setVoided(true);
-		patientIdentifier.setVoidedBy(Context.getAuthenticatedUser());
-		patientIdentifier.setVoidReason("Testing whether voided identifiers are ignored");
-		patient.addIdentifier(patientIdentifier);
-		
-		// this patient only has a voided identifier, so saving is not allowed
-		Context.getPatientService().checkPatientIdentifiers(patient);
-		
-	}
-	
-	/**
-	 * @see {@link PatientService#checkPatientIdentifiers(Patient)}
-	 */
-	@Test(expected = BlankIdentifierException.class)
-	@Verifies(value = "should remove identifier and throw error when patient has blank patient identifier", method = "checkPatientIdentifiers(Patient)")
-	public void checkPatientIdentifiers_shouldRemoveIdentifierAndThrowErrorWhenPatientHasBlankPatientIdentifier()
-	        throws Exception {
-		
-		Patient patient = new Patient();
-		PatientIdentifier patientIdentifier = new PatientIdentifier();
-		patientIdentifier.setIdentifierType(Context.getPatientService().getAllPatientIdentifierTypes(false).get(0));
-		patient.addIdentifier(patientIdentifier);
-		
-		// Should throw blank identifier exception
-		Context.getPatientService().checkPatientIdentifiers(patient);
-		
-	}
-	
-	/**
-	 * @see {@link PatientService#checkPatientIdentifiers(Patient)}
-	 */
-	@Test(expected = InsufficientIdentifiersException.class)
-	@Verifies(value = "should throw error when patient has null patient identifiers", method = "checkPatientIdentifiers(Patient)")
-	public void checkPatientIdentifiers_shouldThrowErrorWhenPatientHasNullPatientIdentifiers() throws Exception {
-		Patient patient = new Patient();
-		patient.setIdentifiers(null);
-		Context.getPatientService().checkPatientIdentifiers(patient);
-	}
-	
-	/**
-	 * Cannot distinguish between null and empty patient identifiers because you cannot set the
-	 * patient identifiers directly. There's only a method to add and remove patient identifiers.
-	 * 
-	 * @see {@link PatientService#checkPatientIdentifiers(Patient)}
-	 */
-	@Test(expected = InsufficientIdentifiersException.class)
-	@Verifies(value = "should throw error when patient has empty patient identifiers", method = "checkPatientIdentifiers(Patient)")
-	public void checkPatientIdentifiers_shouldThrowErrorWhenPatientHasEmptyPatientIdentifiers() throws Exception {
-		Patient patient = new Patient();
-		patient.setIdentifiers(new HashSet<PatientIdentifier>());
-		Context.getPatientService().checkPatientIdentifiers(patient);
-	}
-	
-	/**
-	 * @see {@link PatientService#checkPatientIdentifiers(Patient)}
-	 */
-	@Test(expected = DuplicateIdentifierException.class)
-	@Ignore
-	// TODO fix: DuplicateIdentifierException not being thrown
-	@Verifies(value = "should throw error when patient has identical identifiers", method = "checkPatientIdentifiers(Patient)")
-	public void checkPatientIdentifiers_shouldThrowErrorWhenPatientHasIdenticalIdentifiers() throws Exception {
-		
-		PatientIdentifierType patientIdentifierType = Context.getPatientService().getAllPatientIdentifierTypes(false).get(0);
-		
-		Patient patient = new Patient();
-		
-		// Identifier #1
-		PatientIdentifier patientIdentifier1 = new PatientIdentifier();
-		patientIdentifier1.setIdentifier("123456789");
-		patientIdentifier1.setDateCreated(new Date());
-		patientIdentifier1.setIdentifierType(patientIdentifierType);
-		patient.addIdentifier(patientIdentifier1);
-		
-		// Identifier #2
-		PatientIdentifier patientIdentifier2 = new PatientIdentifier();
-		patientIdentifier2.setIdentifier("123456789");
-		patientIdentifier2.setIdentifierType(patientIdentifierType);
-		patientIdentifier2.setDateCreated(new Date());
-		patient.addIdentifier(patientIdentifier2);
-		
-		// Should throw blank identifier exception
-		Context.getPatientService().checkPatientIdentifiers(patient);
-		
-	}
-	
-	/**
-	 * @see {@link PatientService#checkPatientIdentifiers(Patient)}
-	 */
-	@Test
-	@Verifies(value = "should throw error when patient does not have one or more required identifiers", method = "checkPatientIdentifiers(Patient)")
-	public void checkPatientIdentifiers_shouldThrowErrorWhenPatientDoesNotHaveOneOrMoreRequiredIdentifiers()
-	        throws Exception {
-		
-		PatientIdentifierType patientIdentifierType = Context.getPatientService().getAllPatientIdentifierTypes(false).get(0);
-		
-		log.info(patientIdentifierType.getRequired());
-		
-		// TODO Finish
-		
-	}
-	
-	/**
-	 * @see {@link PatientService#getAllIdentifierValidators()}
-	 */
-	@Test
-	@Verifies(value = "should return all registered patient identifier validators", method = "getAllIdentifierValidators()")
-	public void getAllIdentifierValidators_shouldReturnAllRegisteredPatientIdentifierValidators() throws Exception {
-		
-		Collection<IdentifierValidator> expectedValidators = new HashSet<IdentifierValidator>();
-		expectedValidators.add(patientService.getIdentifierValidator("org.openmrs.patient.impl.LuhnIdentifierValidator"));
-		expectedValidators
-		        .add(patientService.getIdentifierValidator("org.openmrs.patient.impl.VerhoeffIdentifierValidator"));
-		
-		Collection<IdentifierValidator> actualValidators = patientService.getAllIdentifierValidators();
-		Assert.assertNotNull(actualValidators);
-		Assert.assertEquals(2, actualValidators.size());
-		assertCollectionContentsEquals(expectedValidators, actualValidators);
-		
-	}
-	
-	/**
-	 * @see {@link PatientService#getAllPatientIdentifierTypes()}
-	 */
-	@Test
-	@Verifies(value = "should fetch all non retired patient identifier types", method = "getAllPatientIdentifierTypes()")
-	public void getAllPatientIdentifierTypes_shouldFetchAllNonRetiredPatientIdentifierTypes() throws Exception {
-		Collection<PatientIdentifierType> types = Context.getPatientService().getAllPatientIdentifierTypes();
-		Assert.assertNotNull("Should not return null", types);
-		
-		for (PatientIdentifierType type : types) {
-			if (type.getRetired())
-				Assert.fail("Should not return retired patient identifier types");
-		}
-		Assert.assertEquals("Should be exactly three patient identifier types in the dataset", 3, types.size());
-		
-	}
-	
-	/**
-	 * @see {@link PatientService#getAllPatientIdentifierTypes(null)}
-	 */
-	@Test
-	@Verifies(value = "should fetch patient identifier types including retired when include retired is true", method = "getAllPatientIdentifierTypes(boolean)")
-	public void getAllPatientIdentifierTypes_shouldFetchPatientIdentifierTypesIncludingRetiredWhenIncludeRetiredIsTrue()
-	        throws Exception {
-		
-		Collection<PatientIdentifierType> types = Context.getPatientService().getAllPatientIdentifierTypes(true);
-		
-		boolean atLeastOneRetired = false;
-		for (PatientIdentifierType type : types) {
-			if (type.getRetired()) {
-				atLeastOneRetired = true;
-				break;
-			}
-		}
-		Assert.assertTrue("There should be at least one retired patient identifier type", atLeastOneRetired);
-		Assert.assertEquals("Should be exactly four patient identifier types", 4, types.size());
-	}
-	
-	/**
-	 * @see {@link PatientService#getAllPatientIdentifierTypes(null)}
-	 */
-	@Test
-	@Verifies(value = "should fetch patient identifier types excluding retired when include retired is false", method = "getAllPatientIdentifierTypes(null)")
-	public void getAllPatientIdentifierTypes_shouldFetchPatientIdentifierTypesExcludingRetiredWhenIncludeRetiredIsFalse()
-	        throws Exception {
-		
-		Collection<PatientIdentifierType> types = Context.getPatientService().getAllPatientIdentifierTypes(false);
-		
-		for (PatientIdentifierType type : types) {
-			if (type.getRetired())
-				Assert.fail("Should not return retired patient identifier types");
-		}
-		Assert.assertEquals("Should be exactly three patient identifier types in the dataset", 3, types.size());
-		
-	}
-	
-	/**
-	 * @see {@link PatientService#getIdentifierValidator(String)}
-	 */
-	@Test
-	@Verifies(value = "should return patient identifier validator given class name", method = "getIdentifierValidator(String)")
-	public void getIdentifierValidator_shouldReturnPatientIdentifierValidatorGivenClassName() throws Exception {
-		IdentifierValidator identifierValidator = Context.getPatientService().getIdentifierValidator(
-		    "org.openmrs.patient.impl.LuhnIdentifierValidator");
-		Assert.assertNotNull(identifierValidator);
-		Assert.assertEquals("Luhn CheckDigit Validator", identifierValidator.getName());
-		
-		identifierValidator = Context.getPatientService().getIdentifierValidator(
-		    "org.openmrs.patient.impl.VerhoeffIdentifierValidator");
-		Assert.assertNotNull(identifierValidator);
-		Assert.assertEquals("Verhoeff Check Digit Validator.", identifierValidator.getName());
-	}
-	
-	/**
-	 * @see {@link PatientService#getPatient(Integer)}
-	 */
-	@Test
-	@Verifies(value = "should fetch patient with given patient id", method = "getPatient(Integer)")
-	public void getPatient_shouldFetchPatientWithGivenPatientId() throws Exception {
-		Patient patient = Context.getPatientService().getPatient(2);
-		Assert.assertNotNull(patient);
-		Assert.assertTrue(patient.getClass().isAssignableFrom(Patient.class));
-	}
-	
-	/**
-	 * @see {@link PatientService#getPatient(Integer)}
-	 */
-	@Test
-	@Verifies(value = "should return null when patient with given patient id does not exist", method = "getPatient(Integer)")
-	public void getPatient_shouldReturnNullWhenPatientWithGivenPatientIdDoesNotExist() throws Exception {
-		Patient patient = Context.getPatientService().getPatient(10000);
-		Assert.assertNull(patient);
-	}
-	
-	/**
-	 * @see {@link PatientService#getPatientByExample(Patient)}
-	 */
-	@Test
-	@Verifies(value = "should fetch patient matching patient id of given patient", method = "getPatientByExample(Patient)")
-	public void getPatientByExample_shouldFetchPatientMatchingPatientIdOfGivenPatient() throws Exception {
-		Patient examplePatient = Context.getPatientService().getPatient(6);
-		examplePatient.setId(2);
-		
-		Patient patient = Context.getPatientService().getPatientByExample(examplePatient);
-		Assert.assertNotNull(patient);
-		Assert.assertTrue(patient.getClass().isAssignableFrom(Patient.class));
-		Assert.assertEquals(new Integer(2), patient.getPatientId());
-	}
-	
-	/**
-	 * @see {@link PatientService#getPatientByExample(Patient)}
-	 */
-	@Test
-	@Verifies(value = "should not fetch patient matching any other patient information", method = "getPatientByExample(Patient)")
-	public void getPatientByExample_shouldNotFetchPatientMatchingAnyOtherPatientInformation() throws Exception {
-		Patient examplePatient = Context.getPatientService().getPatient(6);
-		// TODO Test this - it shouldn't matter what the identifier is
-		examplePatient.setId(null);
-		
-		Patient patient = Context.getPatientService().getPatientByExample(examplePatient);
-		Assert.assertNull(patient);
-	}
-	
-	/**
-	 * @see {@link PatientService#getPatientByExample(Patient)}
-	 */
-	@Test
-	@Verifies(value = "should return null when no patient matches given patient to match", method = "getPatientByExample(Patient)")
-	public void getPatientByExample_shouldReturnNullWhenNoPatientMatchesGivenPatientToMatch() throws Exception {
-		Patient examplePatient = Context.getPatientService().getPatient(6);
-		examplePatient.setId(3);
-		
-		clearHibernateCache();
-		
-		Patient patient = Context.getPatientService().getPatientByExample(examplePatient);
-		Assert.assertNull(patient);
-	}
-	
-	/**
-	 * @see {@link PatientService#getPatientIdentifierType(Integer)}
-	 */
-	@Test
-	@Verifies(value = "should fetch patient identifier with given patient identifier type id", method = "getPatientIdentifierType(Integer)")
-	public void getPatientIdentifierType_shouldFetchPatientIdentifierWithGivenPatientIdentifierTypeId() throws Exception {
-		PatientIdentifierType identifierType = Context.getPatientService().getPatientIdentifierType(1);
-		Assert.assertNotNull(identifierType);
-		Assert.assertTrue(identifierType.getClass().isAssignableFrom(PatientIdentifierType.class));
-	}
-	
-	/**
-	 * @see {@link PatientService#getPatientIdentifierType(Integer)}
-	 */
-	@Test
-	@Verifies(value = "should return null when patient identifier identifier does not exist", method = "getPatientIdentifierType(Integer)")
-	public void getPatientIdentifierType_shouldReturnNullWhenPatientIdentifierIdentifierDoesNotExist() throws Exception {
-		PatientIdentifierType identifierType = Context.getPatientService().getPatientIdentifierType(10000);
-		Assert.assertNull(identifierType);
-	}
-	
-	/**
-	 * @see {@link PatientService#getPatientIdentifierTypeByName(String)}
-	 */
-	@Test
-	@Verifies(value = "should fetch patient identifier type that exactly matches given name", method = "getPatientIdentifierTypeByName(String)")
-	public void getPatientIdentifierTypeByName_shouldFetchPatientIdentifierTypeThatExactlyMatchesGivenName()
-	        throws Exception {
-		
-		String identifierTypeName = "OpenMRS Identification Number";
-		PatientIdentifierType identifierType = Context.getPatientService()
-		        .getPatientIdentifierTypeByName(identifierTypeName);
-		Assert.assertNotNull(identifierType);
-		Assert.assertEquals(identifierType.getName(), identifierTypeName);
-		Assert.assertTrue(identifierType.getClass().isAssignableFrom(PatientIdentifierType.class));
-	}
-	
-	/**
-	 * @see {@link PatientService#getPatientIdentifierTypeByName(String)}
-	 */
-	@Test
-	@Verifies(value = "should not return patient identifier type that partially matches given name", method = "getPatientIdentifierTypeByName(String)")
-	public void getPatientIdentifierTypeByName_shouldNotReturnPatientIdentifierTypeThatPartiallyMatchesGivenName()
-	        throws Exception {
-		PatientIdentifierType identifierType = Context.getPatientService().getPatientIdentifierTypeByName("OpenMRS");
-		Assert.assertNull(identifierType);
-	}
-	
-	/**
-	 * @see {@link PatientService#getPatientIdentifierTypeByName(String)}
-	 */
-	@Test
-	@Verifies(value = "should return null when patient identifier type with given name does not exist", method = "getPatientIdentifierTypeByName(String)")
-	public void getPatientIdentifierTypeByName_shouldReturnNullWhenPatientIdentifierTypeWithGivenNameDoesNotExist()
-	        throws Exception {
-		PatientIdentifierType identifierType = Context.getPatientService().getPatientIdentifierTypeByName(
-		    "Invalid Identifier Example");
-		Assert.assertNull(identifierType);
-	}
-	
-	/**
-	 * @see {@link PatientService#getPatientIdentifierTypeByUuid(String)}
-	 */
-	@Test
-	@Verifies(value = "should fetch patient identifier type with given uuid", method = "getPatientIdentifierTypeByUuid(String)")
-	public void getPatientIdentifierTypeByUuid_shouldFetchPatientIdentifierTypeWithGivenUuid() throws Exception {
-		PatientIdentifierType identifierType = Context.getPatientService().getPatientIdentifierTypeByUuid(
-		    "1a339fe9-38bc-4ab3-b180-320988c0b968");
-		Assert.assertNotNull(identifierType);
-		Assert.assertTrue(identifierType.getClass().isAssignableFrom(PatientIdentifierType.class));
-	}
-	
-	/**
-	 * @see {@link PatientService#getPatientIdentifierTypeByUuid(String)}
-	 */
-	@Test
-	@Verifies(value = "should return null when patient identifier type with given uuid does not exist", method = "getPatientIdentifierTypeByUuid(String)")
-	public void getPatientIdentifierTypeByUuid_shouldReturnNullWhenPatientIdentifierTypeWithGivenUuidDoesNotExist()
-	        throws Exception {
-		PatientIdentifierType identifierType = Context.getPatientService().getPatientIdentifierTypeByUuid(
-		    "thisuuiddoesnotexist");
-		Assert.assertNull(identifierType);
-	}
-	
-	/**
-	 * @see {@link PatientService#getPatientIdentifierTypes(String,String,Boolean,Boolean)}
-	 */
-	@Test
-	@Verifies(value = "should fetch patient identifier types that match given name with given format", method = "getPatientIdentifierTypes(String,String,Boolean,Boolean)")
-	public void getPatientIdentifierTypes_shouldFetchPatientIdentifierTypesThatMatchGivenNameWithGivenFormat()
-	        throws Exception {
-		executeDataSet("org/openmrs/api/include/PatientServiceTest-createPatientIdentifierType.xml");
-		List<PatientIdentifierType> patientIdentifierTypes = Context.getPatientService().getPatientIdentifierTypes(
-		    "Test OpenMRS Identification Number", "java.lang.Integer", null, null);
-		
-		Assert.assertEquals(false, patientIdentifierTypes.isEmpty());
-		
-		for (PatientIdentifierType patientIdentifierType : patientIdentifierTypes) {
-			Assert.assertEquals("Test OpenMRS Identification Number", patientIdentifierType.getName());
-			Assert.assertEquals("java.lang.Integer", patientIdentifierType.getFormat());
-		}
-	}
-	
-	/**
-	 * @see {@link PatientService#getPatientIdentifierTypes(String,String,Boolean,Boolean)}
-	 */
-	@Test
-	@Verifies(value = "should fetch required patient identifier types when given required is true", method = "getPatientIdentifierTypes(String,String,Boolean,Boolean)")
-	public void getPatientIdentifierTypes_shouldFetchRequiredPatientIdentifierTypesWhenGivenRequiredIsTrue()
-	        throws Exception {
-		executeDataSet("org/openmrs/api/include/PatientServiceTest-createPatientIdentifierType.xml");
-		List<PatientIdentifierType> patientIdentifierTypes = Context.getPatientService().getPatientIdentifierTypes(null,
-		    null, true, null);
-		
-		Assert.assertTrue(!patientIdentifierTypes.isEmpty());
-		Assert.assertEquals(1, patientIdentifierTypes.size());
-		for (PatientIdentifierType patientIdentifierType : patientIdentifierTypes) {
-			Assert.assertTrue(patientIdentifierType.getRequired());
-		}
-	}
-	
-	/**
-	 * @see {@link PatientService#getPatientIdentifierTypes(String,String,Boolean,Boolean)}
-	 */
-	@Test
-	@Verifies(value = "should fetch non required patient identifier types when given required is false", method = "getPatientIdentifierTypes(String,String,Boolean,Boolean)")
-	public void getPatientIdentifierTypes_shouldFetchNonRequiredPatientIdentifierTypesWhenGivenRequiredIsFalse()
-	        throws Exception {
-		executeDataSet("org/openmrs/api/include/PatientServiceTest-createPatientIdentifierType.xml");
-		List<PatientIdentifierType> patientIdentifierTypes = Context.getPatientService().getPatientIdentifierTypes(null,
-		    null, false, null);
-		
-		Assert.assertTrue(!patientIdentifierTypes.isEmpty());
-		
-		for (PatientIdentifierType patientIdentifierType : patientIdentifierTypes) {
-			Assert.assertFalse(patientIdentifierType.getRequired());
-		}
-	}
-	
-	/**
-	 * @see {@link PatientService#getPatientIdentifierTypes(String,String,Boolean,Boolean)}
-	 */
-	@Test
-	@Verifies(value = "should fetch any patient identifier types when given required is null", method = "getPatientIdentifierTypes(String,String,Boolean,Boolean)")
-	public void getPatientIdentifierTypes_shouldFetchAnyPatientIdentifierTypesWhenGivenRequiredIsNull() throws Exception {
-		executeDataSet("org/openmrs/api/include/PatientServiceTest-createPatientIdentifierType.xml");
-		List<PatientIdentifierType> patientIdentifierTypes = Context.getPatientService().getPatientIdentifierTypes(null,
-		    null, null, null);
-		
-		Assert.assertTrue(!patientIdentifierTypes.isEmpty());
-		
-		Assert.assertEquals(5, patientIdentifierTypes.size());
-	}
-	
-	/**
-	 * @see {@link PatientService#getPatientIdentifierTypes(String,String,Boolean,Boolean)}
-	 */
-	@Test
-	@Verifies(value = "should fetch patient identifier types with check digit when given has check digit is true", method = "getPatientIdentifierTypes(String,String,Boolean,Boolean)")
-	public void getPatientIdentifierTypes_shouldFetchPatientIdentifierTypesWithCheckDigitWhenGivenHasCheckDigitIsTrue()
-	        throws Exception {
-		executeDataSet("org/openmrs/api/include/PatientServiceTest-createPatientIdentifierType.xml");
-		List<PatientIdentifierType> patientIdentifierTypes = Context.getPatientService().getPatientIdentifierTypes(null,
-		    null, null, true);
-		
-		Assert.assertTrue(!patientIdentifierTypes.isEmpty());
-		
-		for (PatientIdentifierType patientIdentifierType : patientIdentifierTypes) {
-			Assert.assertTrue(patientIdentifierType.hasCheckDigit());
-		}
-	}
-	
-	/**
-	 * @see {@link PatientService#getPatientIdentifierTypes(String,String,Boolean,Boolean)}
-	 */
-	@Test
-	@Verifies(value = "should fetch patient identifier types without check digit when given has check digit is false", method = "getPatientIdentifierTypes(String,String,Boolean,Boolean)")
-	public void getPatientIdentifierTypes_shouldFetchPatientIdentifierTypesWithoutCheckDigitWhenGivenHasCheckDigitIsFalse()
-	        throws Exception {
-		executeDataSet("org/openmrs/api/include/PatientServiceTest-createPatientIdentifierType.xml");
-		List<PatientIdentifierType> patientIdentifierTypes = Context.getPatientService().getPatientIdentifierTypes(null,
-		    null, null, false);
-		
-		Assert.assertTrue(!patientIdentifierTypes.isEmpty());
-		
-		for (PatientIdentifierType patientIdentifierType : patientIdentifierTypes) {
-			Assert.assertFalse(patientIdentifierType.hasCheckDigit());
-		}
-	}
-	
-	/**
-	 * @see {@link PatientService#getPatientIdentifierTypes(String,String,Boolean,Boolean)}
-	 */
-	@Test
-	@Verifies(value = "should fetch any patient identifier types when given has check digit is null", method = "getPatientIdentifierTypes(String,String,Boolean,Boolean)")
-	public void getPatientIdentifierTypes_shouldFetchAnyPatientIdentifierTypesWhenGivenHasCheckDigitIsNull()
-	        throws Exception {
-		executeDataSet("org/openmrs/api/include/PatientServiceTest-createPatientIdentifierType.xml");
-		List<PatientIdentifierType> patientIdentifierTypes = Context.getPatientService().getPatientIdentifierTypes(null,
-		    null, null, null);
-		
-		Assert.assertTrue(!patientIdentifierTypes.isEmpty());
-		
-		Assert.assertEquals(5, patientIdentifierTypes.size());
-	}
-	
-	/**
-	 * @see {@link PatientService#savePatientIdentifierType(PatientIdentifierType)}
-	 */
-	@Test
-	@Verifies(value = "should create new patient identifier type", method = "savePatientIdentifierType(PatientIdentifierType)")
-	public void savePatientIdentifierType_shouldCreateNewPatientIdentifierType() throws Exception {
-		PatientIdentifierType identifierType = new PatientIdentifierType();
-		
-		identifierType.setName("test");
-		identifierType.setDescription("test description");
-		identifierType.setRequired(false);
-		
-		Assert.assertNull(identifierType.getPatientIdentifierTypeId());
-		
-		patientService.savePatientIdentifierType(identifierType);
-		
-		PatientIdentifierType savedIdentifierType = patientService.getPatientIdentifierType(identifierType
-		        .getPatientIdentifierTypeId());
-		assertNotNull(savedIdentifierType);
-		
-	}
-	
-	/**
-	 * @see {@link PatientService#savePatientIdentifierType(PatientIdentifierType)}
-	 */
-	@Test
-	@Verifies(value = "should update existing patient identifier type", method = "savePatientIdentifierType(PatientIdentifierType)")
-	public void savePatientIdentifierType_shouldUpdateExistingPatientIdentifierType() throws Exception {
-		
-		PatientIdentifierType identifierType = Context.getPatientService().getAllPatientIdentifierTypes().get(0);
-		
-		Assert.assertNotNull(identifierType);
-		Assert.assertNotNull(identifierType.getPatientIdentifierTypeId());
-		Assert.assertEquals(2, identifierType.getPatientIdentifierTypeId().intValue());
-		Assert.assertNotSame("test", identifierType.getName());
-		
-		// Change existing patient identifier
-		identifierType.setName("test");
-		identifierType.setDescription("test description");
-		identifierType.setRequired(false);
-		
-		patientService.savePatientIdentifierType(identifierType);
-		
-		PatientIdentifierType savedIdentifierType = patientService.getPatientIdentifierType(2);
-		
-		assertNotNull(savedIdentifierType);
-		Assert.assertEquals("test", identifierType.getName());
-		assertTrue(savedIdentifierType.equals(identifierType));
-		
-	}
-	
-	/**
-	 * @see {@link PatientService#unretirePatientIdentifierType(PatientIdentifierType)}
-	 */
-	@Test
-	@Verifies(value = "should unretire patient identifier type", method = "unretirePatientIdentifierType(PatientIdentifierType)")
-	public void unretirePatientIdentifierType_shouldUnretirePatientIdentifierType() throws Exception {
-		PatientIdentifierType identifierType = Context.getPatientService().getPatientIdentifierType(4);
-		Assert.assertTrue(identifierType.isRetired());
-		Assert.assertNotNull(identifierType.getRetiredBy());
-		Assert.assertNotNull(identifierType.getRetireReason());
-		Assert.assertNotNull(identifierType.getDateRetired());
-		
-		PatientIdentifierType unretiredIdentifierType = Context.getPatientService().unretirePatientIdentifierType(
-		    identifierType);
-		Assert.assertFalse(unretiredIdentifierType.isRetired());
-		Assert.assertNull(unretiredIdentifierType.getRetiredBy());
-		Assert.assertNull(unretiredIdentifierType.getRetireReason());
-		Assert.assertNull(unretiredIdentifierType.getDateRetired());
-	}
-	
-	/**
-	 * @see {@link PatientService#unretirePatientIdentifierType(PatientIdentifierType)}
-	 */
-	@Test
-	@Verifies(value = "should return unretired patient identifier type", method = "unretirePatientIdentifierType(PatientIdentifierType)")
-	public void unretirePatientIdentifierType_shouldReturnUnretiredPatientIdentifierType() throws Exception {
-		PatientIdentifierType identifierType = Context.getPatientService().getPatientIdentifierType(4);
-		Assert.assertTrue(identifierType.isRetired());
-		Assert.assertNotNull(identifierType.getRetiredBy());
-		Assert.assertNotNull(identifierType.getRetireReason());
-		Assert.assertNotNull(identifierType.getDateRetired());
-		
-		PatientIdentifierType unretiredIdentifierType = Context.getPatientService().unretirePatientIdentifierType(
-		    identifierType);
-		Assert.assertFalse(unretiredIdentifierType.isRetired());
-		Assert.assertNull(unretiredIdentifierType.getRetiredBy());
-		Assert.assertNull(unretiredIdentifierType.getRetireReason());
-		Assert.assertNull(unretiredIdentifierType.getDateRetired());
-		
-	}
-	
-	/**
-	 * @see {@link PatientService#unvoidPatient(Patient)}
-	 */
-	@Test
-	@Verifies(value = "should unvoid given patient", method = "unvoidPatient(Patient)")
-	public void unvoidPatient_shouldUnvoidGivenPatient() throws Exception {
-		Patient patient = Context.getPatientService().getPatient(2);
-		
-		Patient voidedPatient = Context.getPatientService().voidPatient(patient, "Void for testing");
-		Assert.assertTrue(voidedPatient.isVoided());
-		Assert.assertNotNull(voidedPatient.getVoidedBy());
-		Assert.assertNotNull(voidedPatient.getVoidReason());
-		Assert.assertNotNull(voidedPatient.getDateVoided());
-		
-		Patient unvoidedPatient = Context.getPatientService().unvoidPatient(voidedPatient);
-		Assert.assertFalse(unvoidedPatient.isVoided());
-		Assert.assertNull(unvoidedPatient.getVoidedBy());
-		Assert.assertNull(unvoidedPatient.getVoidReason());
-		Assert.assertNull(unvoidedPatient.getDateVoided());
-	}
-	
-	/**
-	 * @see {@link PatientService#unvoidPatient(Patient)}
-	 */
-	@Test
-	@Verifies(value = "should return unvoided patient", method = "unvoidPatient(Patient)")
-	public void unvoidPatient_shouldReturnUnvoidedPatient() throws Exception {
-		Patient patient = Context.getPatientService().getPatient(2);
-		
-		Patient voidedPatient = Context.getPatientService().voidPatient(patient, "Void for testing");
-		Assert.assertTrue(voidedPatient.isVoided());
-		Assert.assertNotNull(voidedPatient.getVoidedBy());
-		Assert.assertNotNull(voidedPatient.getVoidReason());
-		Assert.assertNotNull(voidedPatient.getDateVoided());
-		
-		Patient unvoidedPatient = Context.getPatientService().unvoidPatient(voidedPatient);
-		Assert.assertFalse(unvoidedPatient.isVoided());
-		Assert.assertNull(unvoidedPatient.getVoidedBy());
-		Assert.assertNull(unvoidedPatient.getVoidReason());
-		Assert.assertNull(unvoidedPatient.getDateVoided());
-	}
-	
-	/**
-	 * @see {@link PatientService#voidPatient(Patient,String)}
-	 */
-	@Test
-	@Verifies(value = "should void given patient with given reason", method = "voidPatient(Patient,String)")
-	public void voidPatient_shouldVoidGivenPatientWithGivenReason() throws Exception {
-		Patient patient = Context.getPatientService().getPatient(2);
-		Patient voidedPatient = Context.getPatientService().voidPatient(patient, "Void for testing");
-		
-		Assert.assertTrue(voidedPatient.isVoided());
-		Assert.assertEquals("Void for testing", voidedPatient.getVoidReason());
-	}
-	
-	/**
-	 * @see {@link PatientService#voidPatient(Patient,String)}
-	 */
-	@Test
-	@Verifies(value = "should void all patient identifiers associated with given patient", method = "voidPatient(Patient,String)")
-	public void voidPatient_shouldVoidAllPatientIdentifiersAssociatedWithGivenPatient() throws Exception {
-		Patient patient = Context.getPatientService().getPatient(2);
-		Patient voidedPatient = Context.getPatientService().voidPatient(patient, "Void for testing");
-		for (PatientIdentifier patientIdentifier : voidedPatient.getIdentifiers()) {
-			Assert.assertTrue(patientIdentifier.isVoided());
-			Assert.assertNotNull(patientIdentifier.getVoidedBy());
-			Assert.assertNotNull(patientIdentifier.getVoidReason());
-			Assert.assertNotNull(patientIdentifier.getDateVoided());
-		}
-		
-	}
-	
-	/**
-	 * @see {@link PatientService#voidPatient(Patient,String)}
-	 */
-	@Test
-	@Verifies(value = "should return voided patient with given reason", method = "voidPatient(Patient,String)")
-	public void voidPatient_shouldReturnVoidedPatientWithGivenReason() throws Exception {
-		Patient patient = Context.getPatientService().getPatient(2);
-		Patient voidedPatient = Context.getPatientService().voidPatient(patient, "Void for testing");
-		
-		Assert.assertTrue(voidedPatient.isVoided());
-		Assert.assertNotNull(voidedPatient.getVoidedBy());
-		Assert.assertNotNull(voidedPatient.getVoidReason());
-		Assert.assertNotNull(voidedPatient.getDateVoided());
-		Assert.assertEquals("Void for testing", voidedPatient.getVoidReason());
-	}
-	
-	/**
-	 * @see {@link PatientService#voidPatient(Patient,String)}
-	 */
-	@Test
-	@Ignore
-	// TODO fix: NullPointerException in RequiredDataAdvice
-	@Verifies(value = "should return null when patient is null", method = "voidPatient(Patient,String)")
-	public void voidPatient_shouldReturnNullWhenPatientIsNull() throws Exception {
-		PatientService patientService = Context.getPatientService();
-		Patient voidedPatient = patientService.voidPatient(null, "No null patient should be voided");
-		Assert.assertNull(voidedPatient);
-	}
-	
-	/**
-	 * @see {@link PatientService#getPatientByUuid(String)}
-	 */
-	@Test
-	@Verifies(value = "should find object given valid uuid", method = "getPatientByUuid(String)")
-	public void getPatientByUuid_shouldFindObjectGivenValidUuid() throws Exception {
-		String uuid = "da7f524f-27ce-4bb2-86d6-6d1d05312bd5";
-		Patient patient = Context.getPatientService().getPatientByUuid(uuid);
-		Assert.assertEquals(2, (int) patient.getPatientId());
-	}
-	
-	/**
-	 * @see {@link PatientService#getPatientByUuid(String)}
-	 */
-	@Test
-	@Verifies(value = "should return null if no object found with given uuid", method = "getPatientByUuid(String)")
-	public void getPatientByUuid_shouldReturnNullIfNoObjectFoundWithGivenUuid() throws Exception {
-		Assert.assertNull(Context.getPatientService().getPatientByUuid("some invalid uuid"));
-	}
-	
-	/**
-	 * @see {@link PatientService#getPatientIdentifierByUuid(String)}
-	 */
-	@Test
-	@Verifies(value = "should find object given valid uuid", method = "getPatientIdentifierByUuid(String)")
-	public void getPatientIdentifierByUuid_shouldFindObjectGivenValidUuid() throws Exception {
-		String uuid = "ff41928c-3bca-48d9-a4dc-9198f6b2873b";
-		PatientIdentifier patientIdentifier = Context.getPatientService().getPatientIdentifierByUuid(uuid);
-		Assert.assertEquals(1, (int) patientIdentifier.getPatientIdentifierId());
-	}
-	
-	/**
-	 * @see {@link PatientService#getPatientIdentifierByUuid(String)}
-	 */
-	@Test
-	@Verifies(value = "should return null if no object found with given uuid", method = "getPatientIdentifierByUuid(String)")
-	public void getPatientIdentifierByUuid_shouldReturnNullIfNoObjectFoundWithGivenUuid() throws Exception {
-		Assert.assertNull(Context.getPatientService().getPatientIdentifierByUuid("some invalid uuid"));
-	}
-	
-	/**
-	 * @see {@link PatientService#getPatientIdentifierTypeByUuid(String)}
-	 */
-	@Test
-	@Verifies(value = "should find object given valid uuid", method = "getPatientIdentifierTypeByUuid(String)")
-	public void getPatientIdentifierTypeByUuid_shouldFindObjectGivenValidUuid() throws Exception {
-		String uuid = "1a339fe9-38bc-4ab3-b180-320988c0b968";
-		PatientIdentifierType patientIdentifierType = Context.getPatientService().getPatientIdentifierTypeByUuid(uuid);
-		Assert.assertEquals(1, (int) patientIdentifierType.getPatientIdentifierTypeId());
-	}
-	
-	/**
-	 * @see {@link PatientService#getPatientIdentifierTypeByUuid(String)}
-	 */
-	@Test
-	@Verifies(value = "should return null if no object found with given uuid", method = "getPatientIdentifierTypeByUuid(String)")
-	public void getPatientIdentifierTypeByUuid_shouldReturnNullIfNoObjectFoundWithGivenUuid() throws Exception {
-		Assert.assertNull(Context.getPatientService().getPatientIdentifierTypeByUuid("some invalid uuid"));
-	}
-	
-	/**
-	 * @see PatientService#mergePatients(Patient,Patient)
-	 */
-	@Test
-	@Verifies(value = "should copy nonvoided addresses to preferred patient", method = "mergePatients(Patient,Patient)")
-	public void mergePatients_shouldCopyNonvoidedAddressesToPreferredPatient() throws Exception {
-		Patient preferred = patientService.getPatient(7);
-		Patient notPreferred = patientService.getPatient(8);
-		
-		patientService.mergePatients(preferred, notPreferred);
-		
-		// make sure one of their addresses has the city of "Jabali"
-		boolean found = false;
-		for (PersonAddress pa : preferred.getAddresses()) {
-			if (pa.getCityVillage().equals("Jabali"))
-				found = true;
-		}
-		
-		Assert.assertTrue("odd, user 7 didn't get user 8's address", found);
-	}
-	
-	/**
-	 * @see PatientService#mergePatients(Patient,Patient)
-	 */
-	@Test
-	@Verifies(value = "should not mark addresses of non-preferred patient as preferred", method = "mergePatients(Patient,Patient)")
-	public void mergePatients_shouldOnlyMarkAddressesOfPreferredPatientAsPreferred() throws Exception {
-		
-		Patient preferred = patientService.getPatient(7);
-		Patient notPreferred = patientService.getPatient(8);
-		
-		// since the test data has no preferred addresses, we need to mark addresses to preferred to set up the test
-		preferred.getPersonAddress().setPreferred(true);
-		notPreferred.getPersonAddress().setPreferred(true);
-		
-		patientService.savePatient(preferred);
-		patientService.savePatient(notPreferred);
-		
-		patientService.mergePatients(preferred, notPreferred);
-		
-		Assert.assertThat(preferred.getAddresses().size(), is(2));
-		
-		// make sure only the address from the preferred patient is marked as preferred
-		for (PersonAddress pa : preferred.getAddresses()) {
-			if (pa.getCityVillage().equals("Jabali")) {
-				Assert.assertFalse(pa.isPreferred());
-			}
-		}
-		
-	}
-	
-	/**
-	 * @see PatientService#mergePatients(Patient, Patient)
-	 */
-	@Test
-	@Verifies(value = "should not mark addresses of non-preferred patient as preferred", method = "mergePatients(Patient,Patient)")
-	public void mergePatients_shouldOnlyMarkAddressesOfPreferredPatientAsPreferred() throws Exception {
-		
-		Patient preferred = patientService.getPatient(7);
-		Patient notPreferred = patientService.getPatient(8);
-		
-		// since the test data has no preferred addresses, we need to mark addresses to preferred to set up the test
-		preferred.getPersonAddress().setPreferred(true);
-		notPreferred.getPersonAddress().setPreferred(true);
-		
-		patientService.savePatient(preferred);
-		patientService.savePatient(notPreferred);
-		
-		patientService.mergePatients(preferred, notPreferred);
-		
-		Assert.assertThat(preferred.getAddresses().size(), is(2));
-		
-		// make sure only the address from the preferred patient is marked as preferred
-		for (PersonAddress pa : preferred.getAddresses()) {
-			if (pa.getCityVillage().equals("Jabali")) {
-				Assert.assertFalse(pa.isPreferred());
-			}
-		}
-		
-	}
-	
-	/**
-	 * @see PatientService#mergePatients(Patient, Patient)
-	 */
-	@Test
-	@Verifies(value = "should copy nonvoided identifiers to preferred patient", method = "mergePatients(Patient,Patient)")
-	public void mergePatients_shouldCopyNonvoidedIdentifiersToPreferredPatient() throws Exception {
-		Patient preferred = patientService.getPatient(7);
-		Patient notPreferred = patientService.getPatient(8);
-		
-		PatientIdentifier nonvoidedPI = null;
-		PatientIdentifier voidedPI = null;
-		
-		for (PatientIdentifier patientIdentifier : notPreferred.getIdentifiers()) {
-			if (patientIdentifier.getIdentifier().equals("7TU-8")) {
-				nonvoidedPI = patientIdentifier;
-			}
-			if (patientIdentifier.getIdentifier().equals("ABC123")) {
-				voidedPI = patientIdentifier;
-			}
-		}
-		
-		patientService.mergePatients(preferred, notPreferred);
-		
-		Assert.assertNotNull(nonvoidedPI);
-		Assert
-		        .assertTrue(contains(new ArrayList<PatientIdentifier>(preferred.getIdentifiers()), nonvoidedPI
-		                .getIdentifier()));
-		Assert.assertNotNull(voidedPI);
-		Assert.assertFalse(contains(new ArrayList<PatientIdentifier>(preferred.getIdentifiers()), voidedPI.getIdentifier()));
-	}
-	
-	public static boolean contains(List<PatientIdentifier> list, String identifier) {
-		for (PatientIdentifier patientIdentifier : list) {
-			if (patientIdentifier.getIdentifier().equals(identifier)) {
-				return true;
-			}
-		}
-		return false;
-	}
-	
-	/**
-	 * @see PatientService#mergePatients(Patient,Patient)
-	 */
-	@Test
-	@Verifies(value = "should copy nonvoided names to preferred patient", method = "mergePatients(Patient,Patient)")
-	public void mergePatients_shouldCopyNonvoidedNamesToPreferredPatient() throws Exception {
-		Patient preferred = patientService.getPatient(7);
-		Patient notPreferred = patientService.getPatient(8);
-		
-		patientService.mergePatients(preferred, notPreferred);
-		
-		// make sure one of their addresses has the first name of "Anet"
-		boolean found = false;
-		for (PersonName pn : preferred.getNames()) {
-			if (pn.getGivenName().equals("Anet"))
-				found = true;
-		}
-		
-		Assert.assertTrue("odd, user 7 didn't get user 8's names", found);
-	}
-	
-	/**
-	 * @see {@link PatientService#getPatientByUuid(String)}
-	 */
-	@Test
-	@Verifies(value = "should fetch patient with given uuid", method = "getPatientByUuid(String)")
-	public void getPatientByUuid_shouldFetchPatientWithGivenUuid() throws Exception {
-		String uuid = "da7f524f-27ce-4bb2-86d6-6d1d05312bd5";
-		Patient patient = Context.getPatientService().getPatientByUuid(uuid);
-		Assert.assertEquals(2, (int) patient.getPatientId());
-	}
-	
-	/**
-	 * @see {@link PatientService#getPatientByUuid(String)}
-	 */
-	@Test
-	@Verifies(value = "should return null if patient not found with given uuid", method = "getPatientByUuid(String)")
-	public void getPatientByUuid_shouldReturnNullIfPatientNotFoundWithGivenUuid() throws Exception {
-		Assert.assertNull(Context.getPatientService().getPatientByUuid("some invalid uuid"));
-	}
-	
-	/**
-	 * @see {@link PatientService#getPatientIdentifierByUuid(String)}
-	 */
-	@Test
-	@Verifies(value = "should fetch patient identifier with given uuid", method = "getPatientIdentifierByUuid(String)")
-	public void getPatientIdentifierByUuid_shouldFetchPatientIdentifierWithGivenUuid() throws Exception {
-		String uuid = "ff41928c-3bca-48d9-a4dc-9198f6b2873b";
-		PatientIdentifier patientIdentifier = Context.getPatientService().getPatientIdentifierByUuid(uuid);
-		Assert.assertEquals(1, (int) patientIdentifier.getPatientIdentifierId());
-	}
-	
-	/**
-	 * @see {@link PatientService#getPatientIdentifierByUuid(String)}
-	 */
-	@Test
-	@Verifies(value = "return null if patient identifier not found with given uuid", method = "getPatientIdentifierByUuid(String)")
-	public void getPatientIdentifierByUuid_shouldReturnNullIfPatientIdentifierNotFoundWithGivenUuid() throws Exception {
-		Assert.assertNull(Context.getPatientService().getPatientIdentifierByUuid("some invalid uuid"));
-	}
-	
-	/**
-	 * @see {@link PatientService#mergePatients(Patient,Patient)}
-	 */
-	@Test
-	@Verifies(value = "should not copy over relationships that are only between the preferred and notpreferred patient", method = "mergePatients(Patient,Patient)")
-	public void mergePatients_shouldNotCopyOverRelationshipsThatAreOnlyBetweenThePreferredAndNotpreferredPatient()
-	        throws Exception {
-		executeDataSet(PATIENT_RELATIONSHIPS_XML);
-		
-		Patient preferred = patientService.getPatient(999);
-		Patient notPreferred = patientService.getPatient(2);
-		voidOrders(Collections.singleton(notPreferred));
-		
-		patientService.mergePatients(preferred, notPreferred);
-	}
-	
-	/**
-	 * @see {@link PatientService#getPatientIdentifiers(String,List,List,List,Boolean)}
-	 */
-	@Test
-	@Verifies(value = "should return only non voided patients and patient identifiers", method = "getPatientIdentifiers(String,List<QPatientIdentifierType;>,List<QLocation;>,List<QPatient;>,Boolean)")
-	public void getPatientIdentifiers_shouldReturnOnlyNonVoidedPatientsAndPatientIdentifiers() throws Exception {
-		// sanity check. make sure there is at least one voided patient
-		Patient patient = patientService.getPatient(999);
-		Assert.assertTrue("This patient should be voided", patient.isVoided());
-		Assert.assertFalse("This test expects the patient to be voided BUT the identifier to be NONvoided",
-		    ((PatientIdentifier) (patient.getIdentifiers().toArray()[0])).isVoided());
-		
-		// now fetch all identifiers
-		List<PatientIdentifier> patientIdentifiers = patientService.getPatientIdentifiers(null, null, null, null, null);
-		for (PatientIdentifier patientIdentifier : patientIdentifiers) {
-			Assert.assertFalse("No voided identifiers should be returned", patientIdentifier.isVoided());
-			Assert.assertFalse("No identifiers of voided patients should be returned", patientIdentifier.getPatient()
-			        .isVoided());
-		}
-	}
-	
-	/**
-	 * @see {@link PatientService#getPatients(String, String, java.util.List, boolean)}
-	 */
-	@Test
-	@Verifies(value = "support simple regex", method = "getPatients(null,Identifier,null,false)")
-	public void getPatients_shouldSupportSimpleRegex() throws Exception {
-		Context.getAdministrationService().saveGlobalProperty(
-		    new GlobalProperty(OpenmrsConstants.GLOBAL_PROPERTY_PATIENT_IDENTIFIER_REGEX, "^0*@SEARCH@([A-Z]+-[0-9])?$"));
-		PatientIdentifier identifier = new PatientIdentifier("1234-4", new PatientIdentifierType(1), new Location(1));
-		identifier.setCreator(new User(1));
-		identifier.setDateCreated(new Date());
-		Patient patient = Context.getPatientService().getPatient(2);
-		patient.addIdentifier(identifier);
-		Context.getPatientService().savePatient(patient);
-		assertEquals(1, Context.getPatientService().getPatients("1234-4").size());
-	}
-	
-	/**
-	 * @verifies {@link PatientService#getPatients(String,String,List<QPatientIdentifierType
-	 *           ;>,null)} test = should return empty list when no match is found
-	 */
-	@Test
-	@Verifies(value = "should return empty list when no match is found", method = "getPatients(String,String,List<PatientIdentifierType>,boolean)")
-	public void getPatients_shouldReturnEmptyListWhenNoMatchIsFound() throws Exception {
-		initializeInMemoryDatabase();
-		executeDataSet(CREATE_PATIENT_XML);
-		authenticate();
-		
-		List<Patient> patientList = patientService.getPatients(null, "???", null, false);
-		assertNotNull("an empty list should be returned instead of a null object", patientList);
-		assertEquals(0, patientList.size());
-	}
-	
-	/**
-	 * @verifies {@link PatientService#getPatient(Integer)} test = should update an existing patient
-	 */
-	@Test
-	@Verifies(value = "should update an existing patient", method = "savePatient(Patient)")
-	public void savePatient_shouldUpdateAnExistingPatient() throws Exception {
-		
-		Patient patient = patientService.getPatient(2);
-		// just some sanity checks
-		assertNotNull("There should be a patient with patient_id of 2", patient);
-		assertTrue("The patient should be listed as male", patient.getGender().equals("M"));
-		
-		patient.setGender("F");
-		patientService.savePatient(patient);
-		Patient patient2 = patientService.getPatient(patient.getPatientId());
-		assertTrue("The updated patient and the orig patient should still be equal", patient.equals(patient2));
-		
-		assertTrue("The gender should be new", patient2.getGender().equals("F"));
-	}
-	
-	/**
-	 * @verifies {@link PatientService#savePatient(Patient)} test = should fail when patient does
-	 *           not have any patient identifiers
-	 */
-	@Test
-	@Verifies(value = "should fail when patient does not have any patient identifiers", method = "savePatient(Patient)")
-	public void savePatient_shouldFailWhenPatientDoesNotHaveAnyPatientIdentifiers() throws Exception {
-		Patient patient = new Patient();
-		// a sanity check first
-		assertTrue(patient.getIdentifiers().isEmpty());
-		try {
-			patientService.savePatient(patient);
-			Assert.fail("should fail when patient does not have any patient identifiers");
-		}
-		catch (Exception e) {}
-	}
-	
-	/**
-	 * @verifies {@link PatientService#getAllPatients()} test = should fetch all non voided patients
-	 */
-	@Test
-	@Verifies(value = "should fetch all non voided patients", method = "getAllPatients()")
-	public void getAllPatients_shouldFetchAllNonVoidedPatients() throws Exception {
-		List<Patient> allPatients = patientService.getAllPatients();
-		// there are 1 voided and 4 nonvoided patients in
-		// standardTestDataset.xml
-		assertEquals(4, allPatients.size());
-	}
-	
-	/**
-	 * @verifies {@link PatientService#getAllPatients(null)} test = should fetch non voided patients
-	 *           when given include voided is false
-	 */
-	@Test
-	@Verifies(value = "should fetch non voided patients when given include voided is false", method = "getAllPatients(boolean)")
-	public void getAllPatients_shouldFetchNonVoidedPatientsWhenGivenIncludeVoidedIsFalse() throws Exception {
-		List<Patient> allPatients = patientService.getAllPatients(false);
-		// there are 1 voided and 4 nonvoided patients in
-		// standardTestDataset.xml
-		assertEquals(4, allPatients.size());
-	}
-	
-	/**
-	 * @verifies {@link PatientService#getAllPatients(null)} test = should fetch voided patients
-	 *           when given include voided is true
-	 */
-	@Test
-	@Verifies(value = "should fetch voided patients when given include voided is true", method = "getAllPatients(boolean)")
-	public void getAllPatients_shouldFetchVoidedPatientsWhenGivenIncludeVoidedIsTrue() throws Exception {
-		List<Patient> allPatients = patientService.getAllPatients(true);
-		// there are 1 voided and 4 nonvoided patients in
-		// standardTestDataset.xml
-		assertEquals(5, allPatients.size());
-	}
-	
-	/**
-	 * @verifies {@link PatientService#getPatients(String,String,List<QPatientIdentifierType
-	 *           ;>,null)} test = should fetch all patients that partially match given name
-	 */
-	@SkipBaseSetup
-	@Test
-	@Verifies(value = "should fetch all patients that partially match given name", method = "getPatients(String,String,List<PatientIdentifierType>,boolean)")
-	public void getPatients_shouldFetchAllPatientsThatPartiallyMatchGivenName() throws Exception {
-		initializeInMemoryDatabase();
-		executeDataSet(FIND_PATIENTS_XML);
-		authenticate();
-		
-		List<Patient> patients = patientService.getPatients("Jea", null, null, false);
-		// patients with patientId of 4, 5, & 6 contain "Jea" at the start of a
-		// first name
-		assertTrue("getPatients failed to find patient whose first name included partial match", patients
-		        .contains(patientService.getPatient(4)));
-		assertTrue("getPatients failed to find patient whose family name included partial match", patients
-		        .contains(patientService.getPatient(5)));
-		assertTrue("getPatients failed to find patient whose family name included partial match", patients
-		        .contains(patientService.getPatient(6)));
-		// patients with patientId of 2 and 3 do not contain "Jea" in their name
-		assertFalse("getPatients failed to exclude patient whose first name did not include the partial string", patients
-		        .contains(patientService.getPatient(2)));
-		assertFalse("getPatients failed to exclude patient whose first name did not include the partial string", patients
-		        .contains(patientService.getPatient(3)));
-		
-		// Try it with a string that is part of a last name and in the middle of
-		// a first name
-		patients = patientService.getPatients("Claud", null, null, false);
-		// patients with patientId of 4, 5, & 6 contain "Claud" in a first or
-		// second name
-		assertTrue("getPatients failed to find patient whose family name included partial match", patients
-		        .contains(patientService.getPatient(5)));
-		assertTrue("getPatients failed to find patient whose family name included partial match", patients
-		        .contains(patientService.getPatient(6)));
-		// patients with patientId of 2 and 3 do not contain "Claud" in their
-		// name
-		assertFalse("getPatients failed to exclude patient whose name did not include the partial string", patients
-		        .contains(patientService.getPatient(2)));
-		assertFalse("getPatients failed to exclude patient whose name did not include the partial string", patients
-		        .contains(patientService.getPatient(3)));
-	}
-	
-	/**
-	 * @verifies {@link PatientService#purgePatient(Patient)} test = should delete patient from
-	 *           database
-	 */
-	@SkipBaseSetup
-	@Test
-	@Verifies(value = "should delete patient from database", method = "purgePatient(Patient)")
-	public void purgePatient_shouldDeletePatientFromDatabase() throws Exception {
-		initializeInMemoryDatabase();
-		executeDataSet(FIND_PATIENTS_XML);
-		authenticate();
-		
-		// verify patient with ID 2 exists in database
-		Patient patientToPurge = patientService.getPatient(2);
-		assertNotNull(patientToPurge);
-		
-		// purge the patient
-		patientService.purgePatient(patientToPurge);
-		// if the patient doesn't exist in the database, getPatient should
-		// return null now
-		assertNull(patientService.getPatient(2));
-	}
-	
-	/**
-	 * @verifies {@link PatientService#getPatients(String,String,List<QPatientIdentifierType
-	 *           ;>,null)} test = should not return voided patients
-	 */
-	@SkipBaseSetup
-	@Test
-	@Verifies(value = "should not return voided patients", method = "getPatients(String,String,List<QPatientIdentifierType;>,null)")
-	public void getPatients_shouldNotReturnVoidedPatients() throws Exception {
-		initializeInMemoryDatabase();
-		executeDataSet(FIND_PATIENTS_XML);
-		authenticate();
-		
-		// verify patient is voided
-		assertTrue(patientService.getPatient(3).isVoided());
-		// ask for list of patients with this name, expect none back because
-		// patient is voided
-		List<Patient> patients = patientService.getPatients("I am voided", null, null, false);
-		assertEquals(patients.size(), 0);
-	}
-	
-	/**
-	 * @verifies {@link PatientService#exitFromCare(Patient,Date,Concept)} test = should throw error
-	 *           when given date exited is null
-	 */
-	@Test(expected = APIException.class)
-	@Verifies(value = "should throw error when given date exited is null", method = "exitFromCare(Patient,Date,Concept)")
-	public void exitFromCare_shouldThrowErrorWhenGivenDateExitedIsNull() throws Exception {
-		// run with correctly-formed parameters first to make sure that the
-		// null is the problem when running with a null parameter
-		try {
-			patientService.exitFromCare(patientService.getPatient(7), new Date(), new Concept());
-		}
-		catch (Exception e) {
-			fail("failed with correct parameters");
-		}
-		// now try a null date parameter
-		patientService.exitFromCare(patientService.getPatient(8), null, new Concept());
-	}
-	
-	/**
-	 * @verifies {@link PatientService#exitFromCare(Patient,Date,Concept)} test = should throw error
-	 *           when given patient is null
-	 */
-	@Test(expected = APIException.class)
-	@Verifies(value = "should throw error when given patient is null", method = "exitFromCare(Patient,Date,Concept)")
-	public void exitFromCare_shouldThrowErrorWhenGivenPatientIsNull() throws Exception {
-		// run with correctly-formed parameters first to make sure that the
-		// null is the problem when running with a null parameter
-		try {
-			patientService.exitFromCare(patientService.getPatient(7), new Date(), new Concept());
-		}
-		catch (Exception e) {
-			fail("failed with correct parameters");
-		}
-		// now try a null patient parameter
-		patientService.exitFromCare(null, new Date(), new Concept());
-	}
-	
-	/**
-	 * @verifies {@link PatientService#exitFromCare(Patient,Date,Concept)} test = should throw error
-	 *           when given reason for exist is null
-	 */
-	@Test(expected = APIException.class)
-	@Verifies(value = "should throw error when given reason for exist is null", method = "exitFromCare(Patient,Date,Concept)")
-	public void exitFromCare_shouldThrowErrorWhenGivenReasonForExistIsNull() throws Exception {
-		// run with correctly-formed parameters first to make sure that the
-		// null is the problem when running with a null parameter
-		try {
-			patientService.exitFromCare(patientService.getPatient(7), new Date(), new Concept());
-		}
-		catch (Exception e) {
-			fail("failed with correct parameters");
-		}
-		// now try a null reason parameter
-		patientService.exitFromCare(patientService.getPatient(8), new Date(), null);
-	}
-	
-	/**
-	 * @see {@link PatientService#getPatients(String, String, java.util.List, boolean)}
-	 */
-	@Test
-	@Verifies(value = "support pattern using last digit as check digit", method = "getPatients(null,Identifier,null,false)")
-	public void getPatients_shouldSupportPatternUsingLastDigitAsCheckDigit() throws Exception {
-		Context.getAdministrationService().saveGlobalProperty(
-		    new GlobalProperty(OpenmrsConstants.GLOBAL_PROPERTY_PATIENT_IDENTIFIER_SEARCH_PATTERN,
-		            "@SEARCH@,0@SEARCH@,@SEARCH-1@-@CHECKDIGIT@,0@SEARCH-1@-@CHECKDIGIT@"));
-		// "^(0*@SEARCH-1@-@CHECKDIGIT@)$"));
-		PatientIdentifier identifier = new PatientIdentifier("1234-4", new PatientIdentifierType(1), new Location(1));
-		identifier.setCreator(new User(1));
-		identifier.setDateCreated(new Date());
-		Patient patient = Context.getPatientService().getPatient(2);
-		patient.addIdentifier(identifier);
-		Context.getPatientService().savePatient(patient);
-		assertEquals(1, Context.getPatientService().getPatients("12344").size());
-		assertEquals(1, Context.getPatientService().getPatients("1234-4").size());
-	}
-	
-	/**
-	 * @see {@link PatientService#getPatientIdentifier(Integer patientId)}
-	 */
-	@Test
-	@Verifies(value = "should return the patient's identifier", method = "getPatientIdentifier(Integer patientIdentifierId)")
-	public void getPatientIdentifier_shouldReturnThePatientsIdentifier() throws Exception {
-		
-		Assert.assertEquals("101-6", patientService.getPatientIdentifier(2).getIdentifier());
-		Assert.assertEquals(1, patientService.getPatientIdentifier(2).getIdentifierType().getPatientIdentifierTypeId()
-		        .intValue());
-	}
-	
-	/**
-	 * @see {@link PatientService#getPatientIdentifier(Integer patientId)}
-	 */
-	
-	@Test
-	@Verifies(value = "should void given patient identifier with given reason", method = "voidPatientIdentifier(PatientIdentifier, String)")
-	public void voidPatientIdentifier_shouldVoidGivenPatientIdentifierWithGivenReason() throws Exception {
-		Patient patient = patientService.getPatientIdentifier(3).getPatient();
-		int oldActiveIdentifierSize = patient.getActiveIdentifiers().size();
-		PatientIdentifier patientIdentifierToVoid = patientService.getPatientIdentifier(3);
-		
-		PatientIdentifier voidedIdentifier = patientService.voidPatientIdentifier(patientIdentifierToVoid, "Testing");
-		// was the void reason set
-		Assert.assertEquals("Testing", voidedIdentifier.getVoidReason());
-		// patient's active identifiers must have reduced by 1 if the identifier
-		// was successfully voided
-		Assert.assertEquals(oldActiveIdentifierSize - 1, patient.getActiveIdentifiers().size());
-	}
-	
-	@Test
-	@Verifies(value = "should create new patientIndentifier", method = "savePatientIdentifier(PatientIdentifier)")
-	public void savePatientIdentifier_shouldCreateNewPatientIndentifier() throws Exception {
-		PatientIdentifier patientIdentifier = new PatientIdentifier("677-56-6666", new PatientIdentifierType(4),
-		        new Location(1));
-		Patient associatedPatient = patientService.getPatient(2);
-		patientIdentifier.setPatient(associatedPatient);
-		PatientIdentifier createdPatientIdentifier = patientService.savePatientIdentifier(patientIdentifier);
-		Assert.assertNotNull(createdPatientIdentifier);
-		Assert.assertNotNull(createdPatientIdentifier.getPatientIdentifierId());
-	}
-	
-	@Test
-	@Verifies(value = "should update an existing patient identifier", method = "savePatientIdentifier(PatientIdentifier)")
-	public void savePatientIdentifier_shouldUpdateAnExistingPatientIdentifier() throws Exception {
-		PatientIdentifier patientIdentifier = patientService.getPatientIdentifier(7);
-		patientIdentifier.setIdentifier("NEW-ID");
-		PatientIdentifier updatedPatientIdentifier = patientService.savePatientIdentifier(patientIdentifier);
-		Assert.assertNotNull(updatedPatientIdentifier);
-		Assert.assertEquals("NEW-ID", updatedPatientIdentifier.getIdentifier());
-	}
-	
-	@Test
-	@Verifies(value = "should delete patient identifier from database", method = "purgePatientIdentifier(PatientIdentifier)")
-	public void purgePatientIdentifier_shouldDeletePatientIdentifierFromDatabase() throws Exception {
-		PatientIdentifier patientIdentifier = patientService.getPatientIdentifier(7);
-		patientService.purgePatientIdentifier(patientIdentifier);
-		Assert.assertNull(patientService.getPatientIdentifier(7));
-		
-	}
-	
-	/**
-	 * @verifies {@link PatientService#savePatientIdentifier(PatientIdentifier)} test = should throw
-	 *           an APIException when one of the required fields is null
-	 */
-	@Test(expected = APIException.class)
-	@Verifies(value = "should throw an APIException when one of the required fields is null", method = "savePatientIdentifier(PatientIdentifier)")
-	public void savePatientIdentifier_shouldThrowAnAPIExceptionWhenOneOfTheRequiredFieldsIsNull() throws Exception {
-		PatientIdentifier patientIdentifier = patientService.getPatientIdentifier(7);
-		patientIdentifier.setIdentifier(null);
-		patientService.savePatientIdentifier(patientIdentifier);
-		
-	}
-	
-	/**
-	 * @verifies {@link PatientService#savePatientIdentifier(PatientIdentifier)} test = should throw
-	 *           an APIException if the patientIdentifier string is a white space
-	 */
-	@Test(expected = APIException.class)
-	@Verifies(value = "should throw an APIException if the patientIdentifier string is a white space", method = "savePatientIdentifier(PatientIdentifier)")
-	public void savePatientIdentifier_shouldThrowAnAPIExceptionIfThePatientIdentifierStringIsAWhiteSpace() throws Exception {
-		PatientIdentifier patientIdentifier = patientService.getPatientIdentifier(7);
-		patientIdentifier.setIdentifier(" ");
-		patientService.savePatientIdentifier(patientIdentifier);
-	}
-	
-	/**
-	 * @verifies {@link PatientService#savePatientIdentifier(PatientIdentifier)} test = should throw
-	 *           an APIException if the patientIdentifier string is an empty string
-	 */
-	@Test(expected = APIException.class)
-	@Verifies(value = "should throw an APIException if the patientIdentifier string is an empty string", method = "savePatientIdentifier(PatientIdentifier)")
-	public void savePatientIdentifier_shouldThrowAnAPIExceptionIfThePatientIdentifierStringIsAnEmptyString()
-	        throws Exception {
-		PatientIdentifier patientIdentifier = patientService.getPatientIdentifier(7);
-		patientIdentifier.setIdentifier("");
-		patientService.savePatientIdentifier(patientIdentifier);
-	}
-	
-	/**
-	 * @see {@link PatientService#savePatientIdentifier(PatientIdentifier)}
-	 */
-	@Test
-	@Verifies(value = "should pass if patient identifer type's location behaviour is NOT_USED and location is null", method = "savePatientIdentifier(PatientIdentifierType)")
-	public void savePatientIdentifier_shouldAllowLocationToBeNullWhenLocationBehaviourIsNotUsed() {
-		PatientIdentifier patientIdentifier = patientService.getPatientIdentifier(7);
-		patientIdentifier.setLocation(null);
-		patientIdentifier.getIdentifierType().setLocationBehavior(PatientIdentifierType.LocationBehavior.NOT_USED);
-		patientService.savePatientIdentifier(patientIdentifier);
-	}
-	
-	/**
-	 * @see {@link PatientService#savePatientIdentifier(PatientIdentifier)}
-	 */
-	@Test(expected = ValidationException.class)
-	@Verifies(value = "should fail if patient identifer type's location behaviour is REQUIRED and location is null", method = "savePatientIdentifier(PatientIdentifierType)")
-	public void savePatientIdentifier_shouldAllowLocationToBeNullWhenLocationBehaviourIsRequired() {
-		PatientIdentifier patientIdentifier = patientService.getPatientIdentifier(7);
-		patientIdentifier.setLocation(null);
-		patientIdentifier.getIdentifierType().setLocationBehavior(PatientIdentifierType.LocationBehavior.REQUIRED);
-		patientService.savePatientIdentifier(patientIdentifier);
-	}
-	
-	/**
-	 * @verifies {@link PatientService#voidPatientIdentifier(PatientIdentifier,String)} test =
-	 *           should throw an APIException if the reason is null
-	 */
-	@Test(expected = APIException.class)
-	@Verifies(value = "should throw an APIException if the reason is null", method = "voidPatientIdentifier(PatientIdentifier, String)")
-	public void voidPatientIdentifier_shouldThrowAnAPIExceptionIfTheReasonIsNull() throws Exception {
-		PatientIdentifier patientIdentifierToVoid = patientService.getPatientIdentifier(3);
-		patientService.voidPatientIdentifier(patientIdentifierToVoid, null);
-	}
-	
-	/**
-	 * @verifies {@link PatientService#voidPatientIdentifier(PatientIdentifier,String)} test =
-	 *           should throw an APIException if the reason is an empty string
-	 */
-	@Test(expected = APIException.class)
-	@Verifies(value = "should throw an APIException if the reason is an empty string", method = "voidPatientIdentifier(PatientIdentifier, String)")
-	public void voidPatientIdentifier_shouldThrowAnAPIExceptionIfTheReasonIsAnEmptyString() throws Exception {
-		PatientIdentifier patientIdentifierToVoid = patientService.getPatientIdentifier(3);
-		patientService.voidPatientIdentifier(patientIdentifierToVoid, "");
-	}
-	
-	/**
-	 * @verifies {@link PatientService#voidPatientIdentifier(PatientIdentifier,String)} test =
-	 *           should throw an APIException if the reason is a white space character
-	 */
-	@Test(expected = APIException.class)
-	@Verifies(value = "should throw an APIException if the reason is a white space character", method = "voidPatientIdentifier(PatientIdentifier, String)")
-	public void voidPatientIdentifier_shouldThrowAnAPIExceptionIfTheReasonIsAWhiteSpaceCharacter() throws Exception {
-		PatientIdentifier patientIdentifierToVoid = patientService.getPatientIdentifier(3);
-		patientService.voidPatientIdentifier(patientIdentifierToVoid, " ");
-	}
-	
-	/**
-	 * @verifies {@link PatientService#mergePatients(Patient, List)}
-	 */
-	@Test
-	public void mergePatients_shouldMergeAllNonPreferredPatientsInTheTheNotPreferredListToPreferredPatient()
-	        throws Exception {
-		List<Patient> notPreferred = new ArrayList<Patient>();
-		notPreferred.add(patientService.getPatient(7));
-		notPreferred.add(patientService.getPatient(8));
-		voidOrders(notPreferred);
-		Patient preferred = patientService.getPatient(6);
-		patientService.mergePatients(preferred, notPreferred);
-		Assert.assertFalse(patientService.getPatient(6).isVoided());
-		Assert.assertTrue(patientService.getPatient(7).isVoided());
-		Assert.assertTrue(patientService.getPatient(8).isVoided());
-	}
-	
-	/**
-	 * @see {@link PatientService#getProblems(Patient)}
-	 */
-	@Test
-	@Verifies(value = "return empty list if no problems exist for this Patient", method = "getProblems(Patient)")
-	public void getProblems_shouldReturnEmptyListIfNoProblemsExistForThisPatient() throws Exception {
-		executeDataSet(ACTIVE_LIST_INITIAL_XML);
-		
-		Patient p = patientService.getPatient(3);
-		List<Problem> problems = patientService.getProblems(p);
-		Assert.assertNotNull(problems);
-		assertEqualsInt(0, problems.size());
-	}
-	
-	/**
-	 * @see {@link PatientService#getAllergies(Patient)}
-	 */
-	@Test
-	@Verifies(value = "return empty list if no allergies exist for this Patient", method = "getAllergies(Patient)")
-	public void getAllergies_shouldReturnEmptyListIfNoAllergiesExistForThisPatient() throws Exception {
-		executeDataSet(ACTIVE_LIST_INITIAL_XML);
-		
-		Patient p = patientService.getPatient(3);
-		List<Allergy> allergies = patientService.getAllergies(p);
-		Assert.assertNotNull(allergies);
-		assertEqualsInt(0, allergies.size());
-	}
-	
-	/**
-	 * @see {@link PatientService#getAllergy(Integer)}
-	 */
-	@Test
-	@Verifies(value = "return an allergy by id", method = "getAllergy(Integer)")
-	public void getAllergy_shouldReturnAnAllergyById() throws Exception {
-		executeDataSet(ACTIVE_LIST_INITIAL_XML);
-		
-		Allergy allergy = patientService.getAllergy(1);
-		Assert.assertNotNull(allergy);
-		Assert.assertNotNull(allergy.getActiveListId());
-		Assert.assertNotNull(allergy.getActiveListType());
-		Assert.assertNotNull(allergy.getAllergen());
-		Assert.assertNotNull(allergy.getStartDate());
-	}
-	
-	/**
-	 * @see {@link PatientService#saveProblem(Problem)}
-	 */
-	@Test
-	@Verifies(value = "save the problem and set the weight for correct ordering", method = "saveProblem(ProblemListItem)")
-	public void saveProblem_shouldSaveTheProblemAndSetTheWeightForCorrectOrdering() throws Exception {
-		executeDataSet(ACTIVE_LIST_INITIAL_XML);
-		
-		Patient p = patientService.getPatient(2);
-		
-		List<Problem> problems = patientService.getProblems(p);
-		assertEqualsInt(1, problems.size());
-		
-		Problem problem = new Problem();
-		problem.setPerson(p);
-		problem.setProblem(Context.getConceptService().getConcept(88));// Aspirin
-		
-		patientService.saveProblem(problem);
-		
-		problems = patientService.getProblems(p);
-		Assert.assertNotNull(problems);
-		assertEqualsInt(2, problems.size());
-		
-		problem = problems.get(1);
-		assertEqualsInt(88, problem.getProblem().getConceptId());
-		Assert.assertNotNull(problem.getPerson());
-		Assert.assertNotNull(problem.getStartDate());
-		assertThat(problem.getSortWeight(), is(2d));
-	}
-	
-	/**
-	 * @see {@link PatientService#resolveProblem(Problem, String)}
-	 */
-	@Test
-	@Verifies(value = "set the end date for the problem", method = "resolveProblem(ProblemListItem, String)")
-	public void resolveProblem_shouldSetTheEndDateForTheProblem() throws Exception {
-		executeDataSet(ACTIVE_LIST_INITIAL_XML);
-		
-		Patient p = patientService.getPatient(2);
-		
-		List<Problem> problems = patientService.getProblems(p);
-		Assert.assertNotNull(problems);
-		patientService.removeProblem(problems.get(0), "resolving by retiring");
-		
-		problems = patientService.getProblems(p);
-		Assert.assertNotNull(problems);
-		Assert.assertNotNull(problems.get(0).getEndDate());
-	}
-	
-	/**
-	 * @see {@link PatientService#saveAllergy(Problem)}
-	 */
-	@Test
-	@Verifies(value = "save the allergy", method = "saveAllergy(AllergyListItem)")
-	public void saveAllergy_shouldSaveTheAllergy() throws Exception {
-		executeDataSet(ACTIVE_LIST_INITIAL_XML);
-		
-		Patient p = patientService.getPatient(2);
-		Allergy allergen = new Allergy();
-		allergen.setPerson(p);
-		allergen.setAllergen(Context.getConceptService().getConcept(88));// Aspirin
-		
-		patientService.saveAllergy(allergen);
-		
-		List<Allergy> allergies = patientService.getAllergies(p);
-		Assert.assertNotNull(allergies);
-		assertEqualsInt(2, allergies.size());
-		
-		for (Allergy a : allergies) {
-			if (a.getAllergen().getConceptId().equals(88)) {
-				allergen = a;
-				break;
-			}
-		}
-		
-		Assert.assertNotNull(allergen.getPerson());
-		Assert.assertNotNull(allergen.getStartDate());
-	}
-	
-	/**
-	 * @see {@link PatientService#resolveAllergy(Problem, String)}
-	 */
-	@Test
-	@Verifies(value = "set the end date for the allergy", method = "resolveAllergy(AllergyListItem, String)")
-	public void resolveAllergy_shouldSetTheEndDateForTheAllergy() throws Exception {
-		executeDataSet(ACTIVE_LIST_INITIAL_XML);
-		
-		Patient p = patientService.getPatient(2);
-		
-		List<Allergy> allergies = patientService.getAllergies(p);
-		Assert.assertNotNull(allergies);
-		patientService.removeAllergy(allergies.get(0), "resolving by retiring");
-		
-		allergies = patientService.getAllergies(p);
-		Assert.assertNotNull(allergies);
-		Assert.assertNotNull(allergies.get(0).getEndDate());
-	}
-	
-	private void assertEqualsInt(int expected, Integer actual) throws Exception {
-		Assert.assertEquals(Integer.valueOf(expected), actual);
-	}
-	
-	/**
-	 * @see {@link PatientService#mergePatients(Patient,Patient)}
-	 */
-	@Test
-	@Verifies(value = "should not create duplicate relationships", method = "mergePatients(Patient,Patient)")
-	public void mergePatients_shouldNotCreateDuplicateRelationships() throws Exception {
-		executeDataSet(PATIENT_RELATIONSHIPS_XML);
-		Patient notPreferred = patientService.getPatient(2);
-		voidOrders(Collections.singleton(notPreferred));
-		Patient preferred = patientService.getPatient(999);
-		
-		// expected relationships before merge:
-		// * 2->1 (type 2)
-		// * 999->2 (type 5)
-		// * 999->1 (type 2)
-		// * 7->999 (type 4)
-		// * 502->2 (type 1)
-		// * 7->2 (type 1)
-		patientService.mergePatients(preferred, notPreferred);
-		
-		// expected relationships after merge:
-		// * 999->1 (type 2)
-		// * 7->999 (type 4)
-		// * 502->999 (type 1)
-		// * 7->999 (type 1)
-		
-		// check for a relationship that should not be duplicated: 2->1 and
-		// 999->1
-		List<Relationship> rels = personService.getRelationships(preferred, new Person(1), new RelationshipType(2));
-		assertEquals("duplicate relationships were not removed", 1, rels.size());
-	}
-	
-	/**
-	 * @see {@link PatientService#mergePatients(Patient,Patient)}
-	 */
-	@Test
-	@Verifies(value = "should void all relationships for non preferred patient", method = "mergePatients(Patient,Patient)")
-	public void mergePatients_shouldVoidAllRelationshipsForNonPreferredPatient() throws Exception {
-		executeDataSet(PATIENT_RELATIONSHIPS_XML);
-		
-		Patient preferred = patientService.getPatient(999);
-		Patient notPreferred = patientService.getPatient(2);
-		voidOrders(Collections.singleton(notPreferred));
-		
-		patientService.mergePatients(preferred, notPreferred);
-		
-		List<Relationship> rels = personService.getRelationshipsByPerson(notPreferred);
-		assertTrue("there should not be any relationships for non preferred", rels.isEmpty());
-	}
-	
-	/**
-	 * @see PatientService#mergePatients(Patient,Patient)
-	 * @verifies audit created addresses
-	 */
-	@Test
-	public void mergePatients_shouldAuditCreatedAddresses() throws Exception {
-		
-		//retrieve preferred patient
-		Patient preferred = patientService.getPatient(999);
-		
-		//retrieve notPreferredPatient and save it with a new address
-		Patient notPreferred = patientService.getPatient(2);
-		voidOrders(Collections.singleton(notPreferred));
-		PersonAddress address = new PersonAddress();
-		address.setAddress1("another address123");
-		address.setAddress2("another address234");
-		address.setCityVillage("another city");
-		address.setCountry("another country");
-		notPreferred.addAddress(address);
-		patientService.savePatient(notPreferred);
-		
-		//merge the two patients and retrieve the audit object
-		PersonMergeLog audit = mergeAndRetrieveAudit(preferred, notPreferred);
-		
-		//find the UUID of the address that was added by the merge
-		String addedAddressUuid = null;
-		preferred = patientService.getPatient(999);
-		for (PersonAddress a : preferred.getAddresses()) {
-			if (a.getAddress1().equals(address.getAddress1())) {
-				addedAddressUuid = a.getUuid();
-			}
-		}
-		Assert
-		        .assertNotNull("expected new address was not found in the preferred patient after the merge",
-		            addedAddressUuid);
-		Assert.assertTrue("person address creation not audited", isValueInList(addedAddressUuid, audit
-		        .getPersonMergeLogData().getCreatedAddresses()));
-	}
-	
-	/**
-	 * @see PatientService#mergePatients(Patient,Patient)
-	 * @verifies audit created attributes
-	 */
-	@Test
-	public void mergePatients_shouldAuditCreatedAttributes() throws Exception {
-		//retrieve preferred patient
-		Patient preferred = patientService.getPatient(999);
-		
-		//retrieve notPreferredPatient and save it with a new attribute
-		Patient notPreferred = patientService.getPatient(2);
-		voidOrders(Collections.singleton(notPreferred));
-		PersonAttribute attribute = new PersonAttribute(2);
-		attribute.setValue("5089");
-		attribute.setAttributeType(personService.getPersonAttributeType(1));
-		notPreferred.addAttribute(attribute);
-		patientService.savePatient(notPreferred);
-		
-		//merge the two patients and retrieve the audit object
-		PersonMergeLog audit = mergeAndRetrieveAudit(preferred, notPreferred);
-		
-		//find the UUID of the attribute that was added by the merge
-		String addedAttributeUuid = null;
-		preferred = patientService.getPatient(999);
-		for (PersonAttribute a : preferred.getAttributes()) {
-			if (a.getValue().equals(attribute.getValue())) {
-				addedAttributeUuid = a.getUuid();
-			}
-		}
-		Assert.assertNotNull("expected new attribute was not found in the preferred patient after the merge",
-		    addedAttributeUuid);
-		Assert.assertTrue("person attribute creation not audited", isValueInList(addedAttributeUuid, audit
-		        .getPersonMergeLogData().getCreatedAttributes()));
-	}
-	
-	/**
-	 * @see PatientService#mergePatients(Patient,Patient)
-	 * @verifies audit created identifiers
-	 */
-	@Test
-	public void mergePatients_shouldAuditCreatedIdentifiers() throws Exception {
-		//retrieve preferred patient
-		Patient preferred = patientService.getPatient(999);
-		
-		//retrieve notPreferredPatient and save it with a new identifier
-		Patient notPreferred = patientService.getPatient(2);
-		voidOrders(Collections.singleton(notPreferred));
-		PatientIdentifier patientIdentifier = new PatientIdentifier();
-		patientIdentifier.setIdentifier("123-0");
-		patientIdentifier.setIdentifierType(patientService.getPatientIdentifierType(5));
-		patientIdentifier.setLocation(new Location(1));
-		notPreferred.addIdentifier(patientIdentifier);
-		patientService.savePatient(notPreferred);
-		
-		//merge the two patients and retrieve the audit object
-		PersonMergeLog audit = mergeAndRetrieveAudit(preferred, notPreferred);
-		
-		//find the UUID of the identifier that was added by the merge
-		String addedIdentifierUuid = null;
-		preferred = patientService.getPatient(999);
-		for (PatientIdentifier id : preferred.getIdentifiers()) {
-			if (id.getIdentifier().equals(patientIdentifier.getIdentifier())) {
-				addedIdentifierUuid = id.getUuid();
-			}
-		}
-		Assert.assertNotNull("expected new identifier was not found in the preferred patient after the merge",
-		    addedIdentifierUuid);
-		Assert.assertTrue("person identifier creation not audited", isValueInList(addedIdentifierUuid, audit
-		        .getPersonMergeLogData().getCreatedIdentifiers()));
-	}
-	
-	/**
-	 * @see PatientService#mergePatients(Patient,Patient)
-	 * @verifies audit created names
-	 */
-	@Test
-	public void mergePatients_shouldAuditCreatedNames() throws Exception {
-		//retrieve preferred patient
-		Patient preferred = patientService.getPatient(999);
-		
-		//retrieve notPreferredPatient and save it with an added name
-		Patient notPreferred = patientService.getPatient(2);
-		voidOrders(Collections.singleton(notPreferred));
-		PersonName name = new PersonName("first1234", "middle", "last1234");
-		notPreferred.addName(name);
-		patientService.savePatient(notPreferred);
-		
-		//merge the two patients and retrieve the audit object
-		PersonMergeLog audit = mergeAndRetrieveAudit(preferred, notPreferred);
-		
-		//find the UUID of the name that was added by the merge
-		String addedNameUuid = null;
-		preferred = patientService.getPatient(999);
-		for (PersonName n : preferred.getNames()) {
-			if (n.getFullName().equals(name.getFullName())) {
-				addedNameUuid = n.getUuid();
-			}
-		}
-		Assert.assertNotNull("expected new name was not found in the preferred patient after the merge", addedNameUuid);
-		Assert.assertTrue("person name creation not audited", isValueInList(addedNameUuid, audit.getPersonMergeLogData()
-		        .getCreatedNames()));
-	}
-	
-	/**
-	 * @see PatientService#mergePatients(Patient,Patient)
-	 * @verifies audit created patient programs
-	 */
-	@Test
-	public void mergePatients_shouldAuditCreatedPatientPrograms() throws Exception {
-		//retrieve preferred  and notPreferredPatient patient
-		Patient preferred = patientService.getPatient(999);
-		Patient notPreferred = patientService.getPatient(2);
-		voidOrders(Collections.singleton(notPreferred));
-		
-		//retrieve program for notProferred patient
-		PatientProgram program = Context.getProgramWorkflowService().getPatientPrograms(notPreferred, null, null, null,
-		    null, null, false).get(0);
-		
-		//merge the two patients and retrieve the audit object
-		PersonMergeLog audit = mergeAndRetrieveAudit(preferred, notPreferred);
-		
-		//find the UUID of the program to which the preferred patient was enrolled as a result of the merge
-		String enrolledProgramUuid = null;
-		List<PatientProgram> programs = Context.getProgramWorkflowService().getPatientPrograms(preferred, null, null, null,
-		    null, null, false);
-		for (PatientProgram p : programs) {
-			if (p.getDateCreated().equals(program.getDateCreated())) {
-				enrolledProgramUuid = p.getUuid();
-			}
-		}
-		Assert.assertNotNull("expected enrolled program was not found for the preferred patient after the merge",
-		    enrolledProgramUuid);
-		Assert.assertTrue("program enrollment not audited", isValueInList(enrolledProgramUuid, audit.getPersonMergeLogData()
-		        .getCreatedPrograms()));
-	}
-	
-	/**
-	 * @see PatientService#mergePatients(Patient,Patient)
-	 * @verifies audit created relationships
-	 */
-	@Test
-	public void mergePatients_shouldAuditCreatedRelationships() throws Exception {
-		//create relationships and retrieve preferred  and notPreferredPatient patient
-		executeDataSet(PATIENT_RELATIONSHIPS_XML);
-		Patient preferred = patientService.getPatient(7);
-		Patient notPreferred = patientService.getPatient(2);
-		voidOrders(Collections.singleton(notPreferred));
-		
-		//merge the two patients and retrieve the audit object
-		PersonMergeLog audit = mergeAndRetrieveAudit(preferred, notPreferred);
-		
-		//find the UUID of the created relationship as a result of the merge
-		//note: since patient 2 is related to patient 1. patient 7 should now be related to patient 1
-		String createdRelationshipUuid = null;
-		List<Relationship> relationships = personService.getRelationshipsByPerson(preferred);
-		for (Relationship r : relationships) {
-			if (r.getPersonB().getId().equals(1) || r.getPersonA().getId().equals(1)) {
-				createdRelationshipUuid = r.getUuid();
-			}
-		}
-		Assert.assertNotNull("expected relationship was not found for the preferred patient after the merge",
-		    createdRelationshipUuid);
-		Assert.assertTrue("relationship creation not audited", isValueInList(createdRelationshipUuid, audit
-		        .getPersonMergeLogData().getCreatedRelationships()));
-	}
-	
-	/**
-	 * @see PatientService#mergePatients(Patient,Patient)
-	 * @verifies audit voided relationships
-	 */
-	@Test
-	public void mergePatients_shouldAuditVoidedRelationships() throws Exception {
-		//create relationships and retrieve preferred and notPreferredPatient patient
-		executeDataSet(PATIENT_RELATIONSHIPS_XML);
-		Patient notPreferred = patientService.getPatient(2);
-		voidOrders(Collections.singleton(notPreferred));
-		Patient preferred = patientService.getPatient(999);
-		
-		//merge the two patients and retrieve the audit object
-		PersonMergeLog audit = mergeAndRetrieveAudit(preferred, notPreferred);
-		
-		Assert.assertTrue("relationship voiding not audited", isValueInList(personService.getRelationship(4).getUuid(),
-		    audit.getPersonMergeLogData().getVoidedRelationships()));
-	}
-	
-	/**
-	 * @see PatientService#mergePatients(Patient,Patient)
-	 * @verifies audit moved encounters
-	 */
-	@Test
-	public void mergePatients_shouldAuditMovedEncounters() throws Exception {
-		//retrieve patients
-		Patient preferred = patientService.getPatient(999);
-		Patient notPreferred = patientService.getPatient(7);
-		voidOrders(Collections.singleton(notPreferred));
-		
-		//merge the two patients and retrieve the audit object
-		PersonMergeLog audit = mergeAndRetrieveAudit(preferred, notPreferred);
-		
-		Assert.assertTrue("encounter creation not audited", isValueInList(Context.getEncounterService().getEncounter(3)
-		        .getUuid(), audit.getPersonMergeLogData().getMovedEncounters()));
-	}
-	
-	/**
-	 * @see PatientService#mergePatients(Patient,Patient)
-	 * @verifies audit moved independent observations
-	 */
-	@Test
-	public void mergePatients_shouldAuditMovedIndependentObservations() throws Exception {
-		Patient notPreferred = patientService.getPatient(7);
-		voidOrders(Collections.singleton(notPreferred));
-		//retrieve patients
-		Patient preferred = patientService.getPatient(999);
-		
-		//get an observation for notPreferred and make it independent from any encounter
-		Obs obs = Context.getObsService().getObs(7);
-		obs.setEncounter(null);
-		obs.setComment("this observation is for testing the merge");
-		Context.getObsService().saveObs(obs, "Reason cannot be blank");
-		
-		//merge the two patients and retrieve the audit object
-		PersonMergeLog audit = mergeAndRetrieveAudit(preferred, notPreferred);
-		String uuid = null;
-		List<Obs> observations = Context.getObsService().getObservationsByPerson(preferred);
-		for (Obs o : observations) {
-			if (obs.getComment().equals(o.getComment())) {
-				uuid = o.getUuid();
-			}
-		}
-		Assert.assertTrue("moving of independent observation was not audited", isValueInList(uuid, audit
-		        .getPersonMergeLogData().getMovedIndependentObservations()));
-	}
-	
-	/**
-	 * @see PatientService#mergePatients(Patient,Patient)
-	 * @verifies audit moved users
-	 */
-	@Test
-	public void mergePatients_shouldAuditMovedUsers() throws Exception {
-		//retrieve patients
-		Patient preferred = patientService.getPatient(999);
-		Patient notPreferred = patientService.getPatient(7);
-		voidOrders(Collections.singleton(notPreferred));
-		
-		User user = Context.getUserService().getUser(501);
-		user.setPerson(notPreferred);
-		Context.getUserService().saveUser(user, null);
-		
-		//merge the two patients and retrieve the audit object
-		PersonMergeLog audit = mergeAndRetrieveAudit(preferred, notPreferred);
-		
-		Assert.assertTrue("user association change not audited", isValueInList(Context.getUserService().getUser(501)
-		        .getUuid(), audit.getPersonMergeLogData().getMovedUsers()));
-	}
-	
-	/**
-	 * @see PatientService#mergePatients(Patient,Patient)
-	 * @verifies audit prior cause of death
-	 */
-	@Test
-	public void mergePatients_shouldAuditPriorCauseOfDeath() throws Exception {
-		//retrieve preferred patient and set a cause of death
-		Patient preferred = patientService.getPatient(999);
-		preferred.setCauseOfDeath(Context.getConceptService().getConcept(3));
-		preferred.setDeathDate(new Date());
-		preferred.setDead(true);
-		preferred.addName(new PersonName("givenName", "middleName", "familyName"));
-		patientService.savePatient(preferred);
-		//merge with not preferred
-		Patient notPreferred = patientService.getPatient(7);
-		voidOrders(Collections.singleton(notPreferred));
-		PersonMergeLog audit = mergeAndRetrieveAudit(preferred, notPreferred);
-		Assert.assertEquals("prior cause of death was not audited", Context.getConceptService().getConcept(3).getUuid(),
-		    audit.getPersonMergeLogData().getPriorCauseOfDeath());
-	}
-	
-	/**
-	 * @see PatientService#mergePatients(Patient,Patient)
-	 * @verifies audit prior date of birth
-	 */
-	@Test
-	public void mergePatients_shouldAuditPriorDateOfBirth() throws Exception {
-		//retrieve preferred patient and set a date of birth
-		GregorianCalendar cDate = new GregorianCalendar();
-		cDate.setTime(new Date());
-		//milliseconds are not serialized into the database. they will be ignored in the test
-		cDate.set(Calendar.MILLISECOND, 0);
-		Patient preferred = patientService.getPatient(999);
-		preferred.setBirthdate(cDate.getTime());
-		preferred.addName(new PersonName("givenName", "middleName", "familyName"));
-		patientService.savePatient(preferred);
-		Patient notPreferred = patientService.getPatient(7);
-		voidOrders(Collections.singleton(notPreferred));
-		PersonMergeLog audit = mergeAndRetrieveAudit(preferred, notPreferred);
-		Assert.assertEquals("prior date of birth was not audited", cDate.getTime(), audit.getPersonMergeLogData()
-		        .getPriorDateOfBirth());
-	}
-	
-	/**
-	 * @see PatientService#mergePatients(Patient,Patient)
-	 * @verifies audit prior date of birth estimated
-	 */
-	@Test
-	public void mergePatients_shouldAuditPriorDateOfBirthEstimated() throws Exception {
-		//retrieve preferred patient and set a date of birth
-		GregorianCalendar cDate = new GregorianCalendar();
-		cDate.setTime(new Date());
-		Patient preferred = patientService.getPatient(999);
-		preferred.setBirthdate(cDate.getTime());
-		preferred.setBirthdateEstimated(true);
-		preferred.addName(new PersonName("givenName", "middleName", "familyName"));
-		patientService.savePatient(preferred);
-		Patient notPreferred = patientService.getPatient(7);
-		voidOrders(Collections.singleton(notPreferred));
-		PersonMergeLog audit = mergeAndRetrieveAudit(preferred, notPreferred);
-		Assert.assertTrue("prior estimated date of birth was not audited", audit.getPersonMergeLogData()
-		        .isPriorDateOfBirthEstimated());
-	}
-	
-	/**
-	 * @see PatientService#mergePatients(Patient,Patient)
-	 * @verifies audit prior date of death
-	 */
-	@Test
-	public void mergePatients_shouldAuditPriorDateOfDeath() throws Exception {
-		//retrieve preferred patient and set a date of birth
-		GregorianCalendar cDate = new GregorianCalendar();
-		cDate.setTime(new Date());
-		//milliseconds are not serialized into the database. they will be ignored in the test
-		cDate.set(Calendar.MILLISECOND, 0);
-		Patient preferred = patientService.getPatient(999);
-		preferred.setDeathDate(cDate.getTime());
-		preferred.setDead(true);
-		preferred.setCauseOfDeath(Context.getConceptService().getConcept(3));
-		preferred.addName(new PersonName("givenName", "middleName", "familyName"));
-		patientService.savePatient(preferred);
-		Patient notPreferred = patientService.getPatient(7);
-		voidOrders(Collections.singleton(notPreferred));
-		PersonMergeLog audit = mergeAndRetrieveAudit(preferred, notPreferred);
-		Assert.assertEquals("prior date of death was not audited", cDate.getTime(), audit.getPersonMergeLogData()
-		        .getPriorDateOfDeath());
-		
-	}
-	
-	/**
-	 * @see PatientService#mergePatients(Patient,Patient)
-	 * @verifies audit prior date of death estimated
-	 */
-	@Test
-	public void mergePatients_shouldAuditPriorDateOfDeathEstimated() throws Exception {
-		//retrieve preferred patient and set a date of death
-		GregorianCalendar cDate = new GregorianCalendar();
-		cDate.setTime(new Date());
-		Patient preferred = patientService.getPatient(999);
-		preferred.setDeathDate(cDate.getTime());
-		preferred.setDeathdateEstimated(true);
-		preferred.addName(new PersonName("givenName", "middleName", "familyName"));
-		patientService.savePatient(preferred);
-		Patient notPreferred = patientService.getPatient(7);
-		PersonMergeLog audit = mergeAndRetrieveAudit(preferred, notPreferred);
-		Assert.assertTrue("prior estimated date of death was not audited", audit.getPersonMergeLogData()
-		        .getPriorDateOfDeathEstimated());
-	}
-	
-	/**
-	 * @see PatientService#mergePatients(Patient,Patient)
-	 * @verifies audit prior gender
-	 */
-	@Test
-	public void mergePatients_shouldAuditPriorGender() throws Exception {
-		//retrieve preferred patient and set gender
-		Patient preferred = patientService.getPatient(999);
-		preferred.setGender("M");
-		preferred.addName(new PersonName("givenName", "middleName", "familyName"));
-<<<<<<< HEAD
-=======
-		patientService.savePatient(preferred);
-		//merge with not preferred
-		Patient notPreferred = patientService.getPatient(7);
-		voidOrders(Collections.singleton(notPreferred));
-		PersonMergeLog audit = mergeAndRetrieveAudit(preferred, notPreferred);
-		Assert.assertEquals("prior gender was not audited", "M", audit.getPersonMergeLogData().getPriorGender());
-	}
-	
-	/**
-	 * @see PatientService#mergePatients(Patient,Patient)
-	 * @verifies not copy over duplicate patient identifiers
-	 */
-	@Test
-	public void mergePatients_shouldNotCopyOverDuplicatePatientIdentifiers() throws Exception {
-		List<Location> locations = Context.getLocationService().getAllLocations();
-		Assert.assertTrue(CollectionUtils.isNotEmpty(locations));
-		// check if we have patient identifiers already
-		List<PatientIdentifierType> patientIdentifierTypes = Context.getPatientService().getAllPatientIdentifierTypes();
-		Assert.assertTrue(CollectionUtils.isNotEmpty(patientIdentifierTypes));
-		//retrieve preferred patient and set gender
-		Patient preferred = patientService.getPatient(999);
-		// create new identifier for the preferred patient
-		PatientIdentifier preferredIdentifier = new PatientIdentifier();
-		preferredIdentifier.setIdentifier("9999-4");
-		preferredIdentifier.setIdentifierType(patientIdentifierTypes.get(0));
-		preferredIdentifier.setLocation(locations.get(0));
-		preferred.addIdentifier(preferredIdentifier);
-		preferred.addName(new PersonName("givenName", "middleName", "familyName"));
->>>>>>> 0dc65364
-		patientService.savePatient(preferred);
-		//merge with not preferred
-		Patient notPreferred = patientService.getPatient(7);
-		voidOrders(Collections.singleton(notPreferred));
-		// create identifier with the same values for the non preferred patient
-		PatientIdentifier nonPreferredIdentifier = new PatientIdentifier();
-		nonPreferredIdentifier.setIdentifier("9999-4");
-		nonPreferredIdentifier.setIdentifierType(patientIdentifierTypes.get(0));
-		nonPreferredIdentifier.setLocation(locations.get(0));
-		notPreferred.addIdentifier(nonPreferredIdentifier);
-		patientService.savePatient(notPreferred);
-		PersonMergeLog audit = mergeAndRetrieveAudit(preferred, notPreferred);
-<<<<<<< HEAD
-		Assert.assertEquals("prior gender was not audited", "M", audit.getPersonMergeLogData().getPriorGender());
-	}
-	
-	/**
-	 * @see PatientService#mergePatients(Patient,Patient)
-	 * @verifies not copy over duplicate patient identifiers
-	 */
-	@Test
-	public void mergePatients_shouldNotCopyOverDuplicatePatientIdentifiers() throws Exception {
-		List<Location> locations = Context.getLocationService().getAllLocations();
-		Assert.assertTrue(CollectionUtils.isNotEmpty(locations));
-		// check if we have patient identifiers already
-		PatientIdentifierType patientIdentifierType = Context.getPatientService().getPatientIdentifierType(5);
-		Assert.assertNotNull(patientIdentifierType);
-		//retrieve preferred patient and set gender
-		Patient preferred = patientService.getPatient(999);
-		// create new identifier for the preferred patient
-		PatientIdentifier preferredIdentifier = new PatientIdentifier();
-		preferredIdentifier.setIdentifier("9999-4");
-		preferredIdentifier.setIdentifierType(patientIdentifierType);
-		preferredIdentifier.setLocation(locations.get(0));
-		preferred.addIdentifier(preferredIdentifier);
-		preferred.addName(new PersonName("givenName", "middleName", "familyName"));
-		patientService.savePatient(preferred);
-		//merge with not preferred
-		Patient notPreferred = patientService.getPatient(7);
-		// create identifier with the same values for the non preferred patient
-		PatientIdentifier nonPreferredIdentifier = new PatientIdentifier();
-		nonPreferredIdentifier.setIdentifier("9999-4");
-		nonPreferredIdentifier.setIdentifierType(patientIdentifierType);
-		nonPreferredIdentifier.setLocation(locations.get(0));
-		notPreferred.addIdentifier(nonPreferredIdentifier);
-		patientService.savePatient(notPreferred);
-		PersonMergeLog audit = mergeAndRetrieveAudit(preferred, notPreferred);
-=======
->>>>>>> 0dc65364
-		// should not copy the duplicate identifier to the winner
-		Assert.assertEquals(notPreferred.getIdentifiers().size() - 1, audit.getPersonMergeLogData().getCreatedIdentifiers()
-		        .size());
-	}
-	
-	private PersonMergeLog mergeAndRetrieveAudit(Patient preferred, Patient notPreferred) throws SerializationException {
-		patientService.mergePatients(preferred, notPreferred);
-		List<PersonMergeLog> result = personService.getAllPersonMergeLogs(true);
-		Assert.assertTrue("person merge was not audited", result.size() > 0);
-		return result.get(0);
-	}
-	
-	private boolean isValueInList(String value, List<String> list) {
-		return (list != null && list.contains(value));
-	}
-	
-	/**
-	 * @see {@link PatientService#mergePatients(Patient,Patient)}
-	 */
-	@Test
-	@Verifies(value = "should not void relationships for same type and side with different relatives", method = "mergePatients(Patient,Patient)")
-	public void mergePatients_shouldNotVoidRelationshipsForSameTypeAndSideWithDifferentRelatives() throws Exception {
-		executeDataSet(PATIENT_RELATIONSHIPS_XML);
-		Patient notPreferred = patientService.getPatient(2);
-		voidOrders(Collections.singleton(notPreferred));
-		Patient preferred = patientService.getPatient(999);
-		
-		// expected relationships before merge:
-		// * 2->1 (type 2)
-		// * 999->2 (type 5)
-		// * 999->1 (type 2)
-		// * 7->999 (type 4)
-		// * 502->2 (type 1)
-		// * 7->999 (type 1)
-		patientService.mergePatients(preferred, notPreferred);
-		
-		// expected relationships after merge:
-		// * 999->1 (type 2)
-		// * 7->999 (type 4)
-		// * 502->999 (type 1)
-		// * 7->999 (type 1)
-		
-		// check for relationships that should not be removed: 7->999 (type 4)
-		// and 7->999 (type 1)
-		List<Relationship> rels = personService.getRelationships(new Person(7), preferred, new RelationshipType(4));
-		assertEquals("7->999 (type 4) was removed", 1, rels.size());
-		
-		rels = personService.getRelationships(new Person(7), preferred, new RelationshipType(1));
-		assertEquals("7->999 (type 1) was removed", 1, rels.size());
-	}
-	
-	/**
-	 * @verifies {@link PatientService#savePatient(Patient)} test = should update the date changed
-	 *           and changed by on update of the person address
-	 */
-	@Test
-	@Verifies(value = "should update the date changed and changed by on update of the person address", method = "savePatient(Patient)")
-	public void savePatient_shouldUpdateTheDateChangedAndChangedByOnUpdateOfThePersonAddress() throws Exception {
-		
-		Patient patient = patientService.getPatient(2);
-		PersonAddress address = patient.getAddresses().iterator().next();
-		address.setAddress1("Modified Address");
-		
-		patientService.savePatient(patient);
-		
-		Context.evictFromSession(patient);
-		patient = patientService.getPatient(2);
-		
-		PersonAddress personAddress = patient.getAddresses().iterator().next();
-		assertNotNull(personAddress.getDateChanged());
-		assertNotNull(personAddress.getChangedBy());
-	}
-	
-	/**
-	 * @see {@link PatientService#getCountOfPatients(String)}
-	 */
-	@Test
-	@Verifies(value = "should return the right count when a patient has multiple matching person names", method = "getCountOfPatients(String)")
-	public void getCountOfPatients_shouldReturnTheRightCountWhenAPatientHasMultipleMatchingPersonNames() throws Exception {
-		// TODO H2 cannot execute the generated SQL because it requires all
-		// fetched columns to be included in the group by clause
-		Patient patient = patientService.getPatient(2);
-		// sanity check
-		Assert.assertTrue(patient.getPersonName().getGivenName().startsWith("Horati"));
-		// add a name that will match the search phrase
-		patient.addName(new PersonName("Horatio", "Test", "name"));
-		Context.getPatientService().savePatient(patient);
-		Assert.assertEquals(1, Context.getPatientService().getCountOfPatients("Hor").intValue());
-	}
-	
-	@Test
-	@Verifies(value = "should create Patient from Person", method = "getPatient")
-	public void getPatient_shouldCreatePatientFromPerson() throws Exception {
-		executeDataSet(USER_WHO_IS_NOT_PATIENT_XML);
-		Patient patient = patientService.getPatientOrPromotePerson(202);
-		Assert.assertNotNull(patient);
-		Assert.assertEquals(202, patient.getId().intValue());
-	}
-	
-	@Test
-	@Verifies(value = "should return null when Person does not exist", method = "getPatient")
-	public void getPatient_shouldReturnNullWhenPersonDoesNotExist() throws Exception {
-		executeDataSet(USER_WHO_IS_NOT_PATIENT_XML);
-		Patient patient = patientService.getPatientOrPromotePerson(-1);
-		Assert.assertNull(patient);
-	}
-	
-	/**
-	 * @see PatientService#voidPatient(Patient,String)
-	 * @verifies void person
-	 */
-	@Test
-	public void voidPatient_shouldVoidPerson() throws Exception {
-		//given
-		Patient patient = patientService.getPatient(2);
-		
-		//when
-		patientService.voidPatient(patient, "reason");
-		
-		//then
-		Assert.assertTrue(patient.isPersonVoided());
-	}
-	
-	/**
-	 * @see PatientService#voidPatient(Patient,String)
-	 * @verifies retire users
-	 */
-	@Test
-	public void voidPatient_shouldRetireUsers() throws Exception {
-		//given
-		Patient patient = patientService.getPatient(2);
-		User user = new User(patient);
-		Context.getUserService().saveUser(user, "Admin123");
-		Assert.assertFalse(Context.getUserService().getUsersByPerson(patient, false).isEmpty());
-		
-		//when
-		patientService.voidPatient(patient, "reason");
-		
-		//then
-		Assert.assertTrue(Context.getUserService().getUsersByPerson(patient, false).isEmpty());
-	}
-	
-	/**
-	 * @see PatientService#unvoidPatient(Patient)
-	 * @verifies unvoid person
-	 */
-	@Test
-	public void unvoidPatient_shouldUnvoidPerson() throws Exception {
-		//given
-		Patient patient = patientService.getPatient(2);
-		patientService.voidPatient(patient, "reason");
-		Assert.assertTrue(patient.isPersonVoided());
-		
-		//when
-		patientService.unvoidPatient(patient);
-		
-		//then
-		Assert.assertFalse(patient.isPersonVoided());
-	}
-	
-	/**
-	 * @see PatientService#unvoidPatient(Patient)
-	 * @verifies not unretire users
-	 */
-	@Test
-	public void unvoidPatient_shouldNotUnretireUsers() throws Exception {
-		//given
-		Patient patient = patientService.getPatient(2);
-		User user = new User(patient);
-		Context.getUserService().saveUser(user, "Admin123");
-		patientService.voidPatient(patient, "reason");
-		
-		//when
-		patientService.unvoidPatient(patient);
-		
-		//then
-		Assert.assertTrue(Context.getUserService().getUsersByPerson(patient, false).isEmpty());
-	}
-	
-	/**
-	 * @see PatientService#getPatients(String,String,List,boolean)
-	 * @verifies return empty list if name and identifier is empty
-	 */
-	@Test
-	public void getPatients_shouldReturnEmptyListIfNameAndIdentifierIsEmpty() throws Exception {
-		//given
-		
-		//when
-		List<Patient> patients = patientService.getPatients("", "", null, false);
-		
-		//then
-		Assert.assertTrue(patients.isEmpty());
-	}
-	
-	/**
-<<<<<<< HEAD
-	 * @see {@link PatientService#isIdentifierInUseByAnotherPatient(PatientIdentifier)}
-	 */
-	@Test
-	@Verifies(value = "should return true if in use and id type uniqueness is null", method = "isIdentifierInUseByAnotherPatient(PatientIdentifier)")
-	public void isIdentifierInUseByAnotherPatient_shouldReturnTrueIfInUseAndIdTypeUniquenessIsNull() throws Exception {
-		PatientIdentifier duplicateId = patientService.getPatientIdentifier(1);
-		Assert.assertNotNull(duplicateId.getLocation());
-		
-		PatientIdentifierType idType = duplicateId.getIdentifierType();
-		Assert.assertNull(idType.getUniquenessBehavior());
-		
-		PatientIdentifier pi = new PatientIdentifier(duplicateId.getIdentifier(), idType, duplicateId.getLocation());
-		Assert.assertTrue(patientService.isIdentifierInUseByAnotherPatient(pi));
-	}
-	
-	/**
-	 * @see {@link PatientService#isIdentifierInUseByAnotherPatient(PatientIdentifier)}
-	 */
-	@Test
-	@Verifies(value = "should return true if in use and id type uniqueness is set to unique", method = "isIdentifierInUseByAnotherPatient(PatientIdentifier)")
-	public void isIdentifierInUseByAnotherPatient_shouldReturnTrueIfInUseAndIdTypeUniquenessIsSetToUnique() throws Exception {
-		PatientIdentifier duplicateId = patientService.getPatientIdentifier(1);
-		Assert.assertNotNull(duplicateId.getLocation());
-		
-		PatientIdentifierType idType = duplicateId.getIdentifierType();
-		idType.setUniquenessBehavior(UniquenessBehavior.UNIQUE);
-		patientService.savePatientIdentifierType(idType);
-		
-		PatientIdentifier pi = new PatientIdentifier(duplicateId.getIdentifier(), idType, duplicateId.getLocation());
-		Assert.assertTrue(patientService.isIdentifierInUseByAnotherPatient(pi));
-	}
-	
-	/**
-	 * @see {@link PatientService#isIdentifierInUseByAnotherPatient(PatientIdentifier)}
-	 */
-	@Test
-	@Verifies(value = "should return true if in use for a location and id type uniqueness is set to location", method = "isIdentifierInUseByAnotherPatient(PatientIdentifier)")
-	public void isIdentifierInUseByAnotherPatient_shouldReturnTrueIfInUseForALocationAndIdTypeUniquenessIsSetToLocation()
-	        throws Exception {
-		PatientIdentifier duplicateId = patientService.getPatientIdentifier(1);
-		Assert.assertNotNull(duplicateId.getLocation());
-		
-		PatientIdentifierType idType = duplicateId.getIdentifierType();
-		idType.setUniquenessBehavior(UniquenessBehavior.LOCATION);
-		patientService.savePatientIdentifierType(idType);
-		
-		PatientIdentifier pi = new PatientIdentifier(duplicateId.getIdentifier(), idType, duplicateId.getLocation());
-		Assert.assertTrue(patientService.isIdentifierInUseByAnotherPatient(pi));
-	}
-	
-	/**
-	 * @see {@link PatientService#isIdentifierInUseByAnotherPatient(PatientIdentifier)}
-	 */
-	@Test
-	@Verifies(value = "should return false if in use for another location and id uniqueness is set to location", method = "isIdentifierInUseByAnotherPatient(PatientIdentifier)")
-	public void isIdentifierInUseByAnotherPatient_shouldReturnFalseIfInUseForAnotherLocationAndIdUniquenessIsSetToLocation()
-	        throws Exception {
-		PatientIdentifier duplicateId = patientService.getPatientIdentifier(1);
-		Assert.assertNotNull(duplicateId.getLocation());
-		
-		PatientIdentifierType idType = duplicateId.getIdentifierType();
-		idType.setUniquenessBehavior(UniquenessBehavior.LOCATION);
-		patientService.savePatientIdentifierType(idType);
-		
-		Location idLocation = locationService.getLocation(2);
-		Assert.assertNotSame(idLocation, duplicateId.getLocation());//sanity check
-		PatientIdentifier pi = new PatientIdentifier(duplicateId.getIdentifier(), idType, idLocation);
-		Assert.assertFalse(patientService.isIdentifierInUseByAnotherPatient(pi));
-	}
-	
-	/**
-=======
->>>>>>> 0dc65364
-	 * @see PatientService#getAllPatientIdentifierTypes(boolean)
-	 * @verifies order as default comparator
-	 */
-	@Test
-	public void getAllPatientIdentifierTypes_shouldOrderAsDefaultComparator() throws Exception {
-		List<PatientIdentifierType> list = patientService.getAllPatientIdentifierTypes();
-		List<PatientIdentifierType> sortedList = new ArrayList<PatientIdentifierType>(list);
-		Collections.sort(sortedList, new PatientIdentifierTypeDefaultComparator());
-		Assert.assertEquals(sortedList, list);
-	}
-	
-	/**
-	 * @see PatientService#getPatientIdentifierTypes(String,String,Boolean,Boolean)
-	 * @verifies order as default comparator
-	 */
-	@Test
-	public void getPatientIdentifierTypes_shouldOrderAsDefaultComparator() throws Exception {
-		List<PatientIdentifierType> list = patientService.getPatientIdentifierTypes(null, null, false, null);
-		List<PatientIdentifierType> sortedList = new ArrayList<PatientIdentifierType>(list);
-		Collections.sort(sortedList, new PatientIdentifierTypeDefaultComparator());
-		Assert.assertEquals(sortedList, list);
-	}
-	
-	@Test
-	@Verifies(value = "should merge patients and maintain two similar but different names", method = "mergePatients")
-	public void mergePatients_shouldMaintainSimilarButDifferentNames() throws Exception {
-		executeDataSet(PATIENT_MERGE_XML);
-		Patient preferredPatient = patientService.getPatient(10000);
-		Patient nonPreferredPatient = patientService.getPatient(10001);
-		
-		patientService.mergePatients(preferredPatient, nonPreferredPatient);
-		Set<PersonName> names = preferredPatient.getNames();
-		
-<<<<<<< HEAD
-		if ((PersonName.getFormat()).equals(OpenmrsConstants.PERSON_NAME_FORMAT_LONG))
-			assertThat(names, containsFullName("President John Fitzgerald Kennedy Esq."));
-		else
-			assertThat(names, containsFullName("John Fitzgerald Kennedy"));
-=======
-		assertThat(names, containsFullName("President John Fitzgerald Kennedy Esq."));
-		assertThat(names, containsFullName("John Fitzgerald Kennedy"));
->>>>>>> 0dc65364
-		
-	}
-	
-	@Test
-	@Verifies(value = "should merge patients and maintain two similar but different addresses", method = "mergePatients")
-	public void mergePatients_shouldMaintainSimilarButDifferentAddresses() throws Exception {
-		executeDataSet(PATIENT_MERGE_XML);
-		Patient preferredPatient = patientService.getPatient(10000);
-		Patient nonPreferredPatient = patientService.getPatient(10001);
-		
-		patientService.mergePatients(preferredPatient, nonPreferredPatient);
-		Set<PersonAddress> addresses = preferredPatient.getAddresses();
-		
-		assertThat(
-		    addresses,
-		    containsAddress("a1:Apartment ABC, a2:123 fake st, cv:Faketown, sp:null, c:null, cd:null, nc:null, pc:1234, lat:null, long:null"));
-		assertThat(
-		    addresses,
-		    containsAddress("a1:Apartment ABC, a2:123 fake st, cv:Faketown, sp:Fakeland, c:null, cd:null, nc:null, pc:null, lat:null, long:null"));
-		
-	}
-	
-	@Test
-	@Verifies(value = "should merge 3 patients names and addresses into 2", method = "mergePatients")
-	public void mergePatients_shouldMergePatientNames() throws Exception {
-		executeDataSet(PATIENT_MERGE_XML);
-		Patient preferredPatient = patientService.getPatient(10001);
-		Patient nonPreferredPatient = patientService.getPatient(10000);
-		
-		patientService.mergePatients(preferredPatient, nonPreferredPatient);
-		assertThat(preferredPatient.getAddresses().size(), equalTo(2));
-		
-	}
-	
-	/**
-<<<<<<< HEAD
-	 * @see PatientService#savePatient(Patient)
-	 * @verifies set the preferred name address and identifier if none is specified
-	 */
-	@Test
-	public void savePatient_shouldSetThePreferredNameAddressAndIdentifierIfNoneIsSpecified() throws Exception {
-		Patient patient = new Patient();
-		patient.setGender("M");
-		PatientIdentifier identifier = new PatientIdentifier("QWERTY", patientService.getPatientIdentifierType(2),
-		        locationService.getLocation(1));
-		patient.addIdentifier(identifier);
-		PersonName name = new PersonName("givenName", "middleName", "familyName");
-		patient.addName(name);
-		PersonAddress address = new PersonAddress();
-		address.setAddress1("some address");
-		patient.addAddress(address);
-		
-		Context.getPatientService().savePatient(patient);
-		Assert.assertTrue(identifier.isPreferred());
-		Assert.assertTrue(name.isPreferred());
-		Assert.assertTrue(address.isPreferred());
-	}
-	
-	/**
-	 * @see PatientService#savePatient(Patient)
-	 * @verifies not set the preferred name address and identifier if they already exist
-	 */
-	@Test
-	public void savePatient_shouldNotSetThePreferredNameAddressAndIdentifierIfTheyAlreadyExist() throws Exception {
-		Patient patient = new Patient();
-		patient.setGender("M");
-		PatientIdentifier identifier = new PatientIdentifier("QWERTY", patientService.getPatientIdentifierType(5),
-		        locationService.getLocation(1));
-		PatientIdentifier preferredIdentifier = new PatientIdentifier("QWERTY2", patientService.getPatientIdentifierType(2),
-		        locationService.getLocation(1));
-		preferredIdentifier.setPreferred(true);
-		patient.addIdentifier(identifier);
-		patient.addIdentifier(preferredIdentifier);
-		
-		PersonName name = new PersonName("givenName", "middleName", "familyName");
-		PersonName preferredName = new PersonName("givenName", "middleName", "familyName");
-		preferredName.setPreferred(true);
-		patient.addName(name);
-		patient.addName(preferredName);
-		
-		PersonAddress address = new PersonAddress();
-		address.setAddress1("some address");
-		PersonAddress preferredAddress = new PersonAddress();
-		preferredAddress.setAddress1("another address");
-		preferredAddress.setPreferred(true);
-		patient.addAddress(address);
-		patient.addAddress(preferredAddress);
-		
-		patientService.savePatient(patient);
-		Assert.assertTrue(preferredIdentifier.isPreferred());
-		Assert.assertTrue(preferredName.isPreferred());
-		Assert.assertTrue(preferredAddress.isPreferred());
-		Assert.assertFalse(identifier.isPreferred());
-		Assert.assertFalse(name.isPreferred());
-		Assert.assertFalse(address.isPreferred());
-	}
-	
-	/**
-	 * @see PatientService#savePatient(Patient)
-	 * @verifies not set a voided name or address or identifier as preferred
-	 */
-	@Test
-	public void savePatient_shouldNotSetAVoidedNameOrAddressOrIdentifierAsPreferred() throws Exception {
-		Patient patient = new Patient();
-		patient.setGender("M");
-		PatientIdentifier identifier = new PatientIdentifier("QWERTY", patientService.getPatientIdentifierType(2),
-		        locationService.getLocation(1));
-		PatientIdentifier preferredIdentifier = new PatientIdentifier("QWERTY2", patientService.getPatientIdentifierType(2),
-		        locationService.getLocation(1));
-		preferredIdentifier.setPreferred(true);
-		preferredIdentifier.setVoided(true);
-		patient.addIdentifier(identifier);
-		patient.addIdentifier(preferredIdentifier);
-		
-		PersonName name = new PersonName("givenName", "middleName", "familyName");
-		PersonName preferredName = new PersonName("givenName", "middleName", "familyName");
-		preferredName.setPreferred(true);
-		preferredName.setVoided(true);
-		patient.addName(name);
-		patient.addName(preferredName);
-		
-		PersonAddress address = new PersonAddress();
-		address.setAddress1("some address");
-		PersonAddress preferredAddress = new PersonAddress();
-		preferredAddress.setAddress1("another address");
-		preferredAddress.setPreferred(true);
-		preferredAddress.setVoided(true);
-		patient.addAddress(address);
-		patient.addAddress(preferredAddress);
-		
-		patientService.savePatient(patient);
-		Assert.assertFalse(preferredIdentifier.isPreferred());
-		Assert.assertFalse(preferredName.isPreferred());
-		Assert.assertFalse(preferredAddress.isPreferred());
-		Assert.assertTrue(identifier.isPreferred());
-		Assert.assertTrue(name.isPreferred());
-		Assert.assertTrue(address.isPreferred());
-	}
-	
-	/**
-=======
->>>>>>> 0dc65364
-	 * https://tickets.openmrs.org/browse/TRUNK-3728
-	 * 
-	 * @see {@link PatientService#savePatient(Patient)}
-	 */
-	@Test
-	@Verifies(value = "should not throw NonUniqueObjectException when called with person promoted to patient", method = "savePatient(Patient)")
-	public void savePatient_shouldNotThrowNonUniqueObjectExceptionWhenCalledWithPersonPromotedToPatient() throws Exception {
-		Person person = personService.getPerson(1);
-		Patient patient = patientService.getPatientOrPromotePerson(person.getPersonId());
-		PatientIdentifier patientIdentifier = new PatientIdentifier("some identifier", new PatientIdentifierType(2),
-		        new Location(1));
-		patientIdentifier.setPreferred(true);
-		patient.addIdentifier(patientIdentifier);
-		
-		patientService.savePatient(patient);
-	}
-	
-	/**
-	 * @see {@link PatientService#getPatients(String,Integer,Integer)}
-	 */
-	@Test
-	@Verifies(value = "should find a patients with a matching identifier with no digits", method = "getPatients(String,Integer,Integer)")
-	public void getPatients_shouldFindAPatientsWithAMatchingIdentifierWithNoDigits() throws Exception {
-		final String identifier = "XYZ";
-		Patient patient = patientService.getPatient(2);
-		Assert.assertEquals(0, patientService.getPatients(identifier, (Integer) null, (Integer) null).size());
-<<<<<<< HEAD
-		PatientIdentifier pId = new PatientIdentifier(identifier, patientService.getPatientIdentifierType(5),
-=======
-		PatientIdentifier pId = new PatientIdentifier(identifier, patientService.getPatientIdentifierType(2),
->>>>>>> 0dc65364
-		        locationService.getLocation(1));
-		patient.addIdentifier(pId);
-		patientService.savePatient(patient);
-		
-		Assert.assertEquals(1, patientService.getPatients(identifier).size());
-	}
-	
-	/**
-	 * @see {@link PatientService#getCountOfPatients(String)}
-	 */
-	@Test
-	@Verifies(value = "should return the right count of patients with a matching identifier with no digits", method = "getCountOfPatients(String)")
-	public void getCountOfPatients_shouldReturnTheRightCountOfPatientsWithAMatchingIdentifierWithNoDigits() throws Exception {
-		final String identifier = "XYZ";
-		Patient patient = patientService.getPatient(2);
-		Assert.assertEquals(0, patientService.getCountOfPatients(identifier).intValue());
-<<<<<<< HEAD
-		PatientIdentifier pId = new PatientIdentifier(identifier, patientService.getPatientIdentifierType(5),
-=======
-		PatientIdentifier pId = new PatientIdentifier(identifier, patientService.getPatientIdentifierType(2),
->>>>>>> 0dc65364
-		        locationService.getLocation(1));
-		patient.addIdentifier(pId);
-		patientService.savePatient(patient);
-		
-		Assert.assertEquals(1, patientService.getCountOfPatients(identifier).intValue());
-	}
-	
-	/**
-<<<<<<< HEAD
-	 * @verifies {@link PatientService#savePatientIdentifier(PatientIdentifier)} test = should throw
-	 *           an APIException when a null argument is passed
-	 */
-	@Test(expected = APIException.class)
-	@Verifies(value = "should throw an APIException when a null argument is passed", method = "savePatientIdentifier(PatientIdentifier)")
-	public void savePatientIdentifier_shouldThrowAnAPIExceptionWhenANullArgumentIsPassed() throws Exception {
-		patientService.savePatientIdentifier(null);
-	}
-	
-	/**
-	 * Creates a new Global Property to lock patient identifier types by setting its value
-	 * @param propertyValue value for patient identifier types locked GP
-	 */
-	public void createPatientIdentifierTypeLockedGPAndSetValue(String propertyValue) {
-		GlobalProperty gp = new GlobalProperty(OpenmrsConstants.GLOBAL_PROPERTY_PATIENT_IDENTIFIER_TYPES_LOCKED);
-		gp.setPropertyValue(propertyValue);
-		Context.getAdministrationService().saveGlobalProperty(gp);
-	}
-	
-	/**
-	 * @see {@link PatientService#savePatientIdentifierType(PatientIdentifierType)}}
-	 * @throws PatientIdentifierTypeLockedException
-	 */
-	@Test(expected = PatientIdentifierTypeLockedException.class)
-	@Verifies(method = "savePatientIdentifierType(PatientIdentifierType)", value = "should throw error when trying to save a patient identifier type while patient identifier types are locked")
-	public void savePatientIdentifierType_shouldThrowErrorWhenTryingToSaveAPatientIdentifierTypeWhilePatientIdentifierTypesAreLocked()
-	        throws Exception {
-		PatientService ps = Context.getPatientService();
-		createPatientIdentifierTypeLockedGPAndSetValue("true");
-		PatientIdentifierType pit = ps.getPatientIdentifierType(1);
-		pit.setDescription("test");
-		ps.savePatientIdentifierType(pit);
-	}
-	
-	/**
-	 * @see {@link PatientService#retirePatientIdentifierType(PatientIdentifierType, String)}}
-	 * @throws PatientIdentifierTypeLockedException
-	 */
-	@Test(expected = PatientIdentifierTypeLockedException.class)
-	@Verifies(method = "retirePatientIdentifierType(PatientIdentifierType, String)", value = "should throw error when trying to retire a patient identifier type while patient identifier types are locked")
-	public void retirePatientIdentifierType_shouldThrowErrorWhenTryingToRetireAPatientIdentifierTypeWhilePatientIdentifierTypesAreLocked()
-	        throws Exception {
-		PatientService ps = Context.getPatientService();
-		createPatientIdentifierTypeLockedGPAndSetValue("true");
-		PatientIdentifierType pit = ps.getPatientIdentifierType(1);
-		ps.retirePatientIdentifierType(pit, "Retire test");
-	}
-	
-	/**
-	 * @see {@link PatientService#unretirePatientIdentifierType(PatientIdentifierType)}}
-	 * @throws PatientIdentifierTypeLockedException
-	 */
-	@Test(expected = PatientIdentifierTypeLockedException.class)
-	@Verifies(method = "unretirePatientIdentifierType(PatientIdentifierType)", value = "should throw error when trying to unretire a patient identifier type while patient identifier types are locked")
-	public void unretirePatientIdentifierType_shouldThrowErrorWhenTryingToUnretireAPatientIdentifierTypeWhilePatientIdentifierTypesAreLocked()
-	        throws Exception {
-		PatientService ps = Context.getPatientService();
-		createPatientIdentifierTypeLockedGPAndSetValue("true");
-		PatientIdentifierType pit = ps.getPatientIdentifierType(1);
-		ps.unretirePatientIdentifierType(pit);
-	}
-	
-	/**
-	 * @see {@link PatientService#purgePatientIdentifierType(PatientIdentifierType)}}
-	 * @throws PatientIdentifierTypeLockedException
-	 */
-	@Test(expected = PatientIdentifierTypeLockedException.class)
-	@Verifies(method = "purgePatientIdentifierType(PatientIdentifierType)", value = "should throw error when trying to delete a patient identifier type while patient identifier types are locked")
-	public void purgePatientIdentifierType_shouldThrowErrorWhenTryingToDeleteAPatientIdentifierTypeWhilePatientIdentifierTypesAreLocked()
-	        throws Exception {
-		PatientService ps = Context.getPatientService();
-		createPatientIdentifierTypeLockedGPAndSetValue("true");
-		PatientIdentifierType pit = ps.getPatientIdentifierType(1);
-		ps.purgePatientIdentifierType(pit);
-=======
-	 * @verifies fail if not preferred patient has unvoided orders
-	 * @see PatientService#mergePatients(org.openmrs.Patient, org.openmrs.Patient)
-	 */
-	@Test
-	public void mergePatients_shouldFailIfNotPreferredPatientHasUnvoidedOrders() throws Exception {
-		expectedException.expect(APIException.class);
-		expectedException.expectMessage(Matchers
-		        .is("Cannot merge patients where the not preferred patient has unvoided orders"));
-		Patient preferredPatient = patientService.getPatient(8);
-		Patient notPreferredPatient = patientService.getPatient(7);
-		patientService.mergePatients(preferredPatient, notPreferredPatient);
->>>>>>> 0dc65364
-	}
-}
+/**
+ * The contents of this file are subject to the OpenMRS Public License
+ * Version 1.0 (the "License"); you may not use this file except in
+ * compliance with the License. You may obtain a copy of the License at
+ * http://license.openmrs.org
+ *
+ * Software distributed under the License is distributed on an "AS IS"
+ * basis, WITHOUT WARRANTY OF ANY KIND, either express or implied. See the
+ * License for the specific language governing rights and limitations
+ * under the License.
+ *
+ * Copyright (C) OpenMRS, LLC.  All Rights Reserved.
+ */
+package org.openmrs.api;
+
+import static org.hamcrest.Matchers.equalTo;
+import static org.hamcrest.collection.IsIterableContainingInAnyOrder.containsInAnyOrder;
+import static org.hamcrest.core.Is.is;
+import static org.junit.Assert.assertEquals;
+import static org.junit.Assert.assertFalse;
+import static org.junit.Assert.assertNotNull;
+import static org.junit.Assert.assertNull;
+import static org.junit.Assert.assertThat;
+import static org.junit.Assert.assertTrue;
+import static org.junit.Assert.fail;
+import static org.openmrs.test.TestUtil.assertCollectionContentsEquals;
+import static org.openmrs.util.AddressMatcher.containsAddress;
+import static org.openmrs.util.NameMatcher.containsFullName;
+
+import java.util.ArrayList;
+import java.util.Arrays;
+import java.util.Calendar;
+import java.util.Collection;
+import java.util.Collections;
+import java.util.Date;
+import java.util.GregorianCalendar;
+import java.util.HashSet;
+import java.util.LinkedHashSet;
+import java.util.List;
+import java.util.Set;
+import java.util.Vector;
+
+import org.apache.commons.collections.CollectionUtils;
+import org.apache.commons.logging.Log;
+import org.apache.commons.logging.LogFactory;
+import org.hamcrest.Matchers;
+import org.junit.Assert;
+import org.junit.Before;
+import org.junit.Ignore;
+import org.junit.Rule;
+import org.junit.Test;
+import org.junit.rules.ExpectedException;
+import org.mockito.ArgumentMatcher;
+import org.openmrs.Concept;
+import org.openmrs.Encounter;
+import org.openmrs.GlobalProperty;
+import org.openmrs.Location;
+import org.openmrs.Obs;
+import org.openmrs.Order;
+import org.openmrs.Patient;
+import org.openmrs.PatientIdentifier;
+import org.openmrs.PatientIdentifierType;
+import org.openmrs.PatientIdentifierType.UniquenessBehavior;
+import org.openmrs.PatientProgram;
+import org.openmrs.Person;
+import org.openmrs.PersonAddress;
+import org.openmrs.PersonAttribute;
+import org.openmrs.PersonName;
+import org.openmrs.Relationship;
+import org.openmrs.RelationshipType;
+import org.openmrs.User;
+import org.openmrs.Visit;
+import org.openmrs.activelist.Allergy;
+import org.openmrs.activelist.Problem;
+import org.openmrs.api.context.Context;
+import org.openmrs.api.impl.PatientServiceImpl;
+import org.openmrs.comparator.PatientIdentifierTypeDefaultComparator;
+import org.openmrs.patient.IdentifierValidator;
+import org.openmrs.person.PersonMergeLog;
+import org.openmrs.person.PersonMergeLogData;
+import org.openmrs.serialization.SerializationException;
+import org.openmrs.test.BaseContextSensitiveTest;
+import org.openmrs.test.SkipBaseSetup;
+import org.openmrs.test.TestUtil;
+import org.openmrs.test.Verifies;
+import org.openmrs.util.OpenmrsConstants;
+import org.openmrs.util.OpenmrsUtil;
+
+/**
+ * This class tests methods in the PatientService class TODO Add methods to test all methods in
+ * PatientService class
+ */
+public class PatientServiceTest extends BaseContextSensitiveTest {
+	
+	// Logger
+	protected final Log log = LogFactory.getLog(getClass());
+	
+	// Datasets
+	protected static final String CREATE_PATIENT_XML = "org/openmrs/api/include/PatientServiceTest-createPatient.xml";
+	
+	protected static final String CREATE_PATIENT_VALID_IDENT_XML = "org/openmrs/api/include/PatientServiceTest-createPatientValidIdent.xml";
+	
+	protected static final String JOHN_PATIENTS_XML = "org/openmrs/api/include/PatientServiceTest-lotsOfJohns.xml";
+	
+	protected static final String USERS_WHO_ARE_PATIENTS_XML = "org/openmrs/api/include/PatientServiceTest-usersWhoArePatients.xml";
+	
+	protected static final String USER_WHO_IS_NOT_PATIENT_XML = "org/openmrs/api/include/PatientServiceTest-userNotAPatient.xml";
+	
+	protected static final String FIND_PATIENTS_XML = "org/openmrs/api/include/PatientServiceTest-findPatients.xml";
+	
+	private static final String ACTIVE_LIST_INITIAL_XML = "org/openmrs/api/include/ActiveListTest.xml";
+	
+	private static final String PATIENT_RELATIONSHIPS_XML = "org/openmrs/api/include/PersonServiceTest-createRelationship.xml";
+	
+	private static final String ENCOUNTERS_FOR_VISITS_XML = "org/openmrs/api/include/PersonServiceTest-encountersForVisits.xml";
+	
+	private static final String PATIENT_MERGE_XML = "org/openmrs/api/include/PatientServiceTest-mergePatients.xml";
+	
+	// Services
+	protected static PatientService patientService = null;
+	
+	protected static PersonService personService = null;
+	
+	protected static AdministrationService adminService = null;
+	
+	protected static LocationService locationService = null;
+	
+	@Rule
+	public ExpectedException expectedException = ExpectedException.none();
+	
+	/**
+	 * Run this before each unit test in this class. The "@Before" method in
+	 * {@link BaseContextSensitiveTest} is run right before this method.
+	 * 
+	 * @throws Exception
+	 */
+	@Before
+	public void runBeforeAllTests() throws Exception {
+		patientService = Context.getPatientService();
+		personService = Context.getPersonService();
+		adminService = Context.getAdministrationService();
+		locationService = Context.getLocationService();
+	}
+	
+	private void voidOrders(Collection<Patient> patientsWithOrders) {
+		OrderService os = Context.getOrderService();
+		for (Patient p : patientsWithOrders) {
+			List<Order> orders = os.getAllOrdersByPatient(p);
+			for (Order o : orders) {
+				o.setVoided(true);
+			}
+		}
+	}
+	
+	/**
+	 * @see {@link PatientService#getAllIdentifierValidators()}
+	 */
+	@Test
+	@Verifies(value = "should return all registered identifier validators", method = "getAllIdentifierValidators()")
+	public void getAllIdentifierValidators_shouldReturnAllRegisteredIdentifierValidators() throws Exception {
+		Collection<IdentifierValidator> expectedValidators = new HashSet<IdentifierValidator>();
+		expectedValidators.add(patientService.getIdentifierValidator("org.openmrs.patient.impl.LuhnIdentifierValidator"));
+		expectedValidators
+		        .add(patientService.getIdentifierValidator("org.openmrs.patient.impl.VerhoeffIdentifierValidator"));
+		Assert.assertEquals(2, patientService.getAllIdentifierValidators().size());
+		assertCollectionContentsEquals(expectedValidators, patientService.getAllIdentifierValidators());
+	}
+	
+	/**
+	 * @see {@link PatientService#getIdentifierValidator(String)}
+	 */
+	@Test
+	@Verifies(value = "should treat empty strings like a null entry", method = "getIdentifierValidator()")
+	public void getAllIdentifierValidators_shouldTreatEmptyStringsLikeANullEntry() throws Exception {
+		Assert.assertEquals(null, patientService.getIdentifierValidator(""));
+	}
+	
+	/**
+	 * Convenience method to have a Patient object with all required values filled in
+	 * 
+	 * @return a mock Patient object that can be saved
+	 */
+	private Patient createBasicPatient() {
+		Patient patient = new Patient();
+		
+		PersonName pName = new PersonName();
+		pName.setGivenName("Tom");
+		pName.setMiddleName("E.");
+		pName.setFamilyName("Patient");
+		patient.addName(pName);
+		
+		PersonAddress pAddress = new PersonAddress();
+		pAddress.setAddress1("123 My street");
+		pAddress.setAddress2("Apt 402");
+		pAddress.setCityVillage("Anywhere city");
+		pAddress.setCountry("Some Country");
+		Set<PersonAddress> pAddressList = patient.getAddresses();
+		pAddressList.add(pAddress);
+		patient.setAddresses(pAddressList);
+		patient.addAddress(pAddress);
+		// patient.removeAddress(pAddress);
+		
+		patient.setDeathDate(new Date());
+		// patient.setCauseOfDeath("air");
+		patient.setBirthdate(new Date());
+		patient.setBirthdateEstimated(true);
+		patient.setGender("male");
+		patient.setDeathdateEstimated(true);
+		
+		return patient;
+	}
+	
+	/**
+	 * Tests creating a patient
+	 * 
+	 * @throws Exception
+	 */
+	@Test
+	public void shouldCreatePatient() throws Exception {
+		executeDataSet(CREATE_PATIENT_XML);
+		
+		Patient patient = new Patient();
+		
+		PersonName pName = new PersonName();
+		pName.setGivenName("Tom");
+		pName.setMiddleName("E.");
+		pName.setFamilyName("Patient");
+		patient.addName(pName);
+		
+		PersonAddress pAddress = new PersonAddress();
+		pAddress.setAddress1("123 My street");
+		pAddress.setAddress2("Apt 402");
+		pAddress.setCityVillage("Anywhere city");
+		pAddress.setCountry("Some Country");
+		Set<PersonAddress> pAddressList = patient.getAddresses();
+		pAddressList.add(pAddress);
+		patient.setAddresses(pAddressList);
+		patient.addAddress(pAddress);
+		// patient.removeAddress(pAddress);
+		
+		patient.setDeathDate(new Date());
+		patient.setBirthdateEstimated(true);
+		// patient.setCauseOfDeath("air");
+		patient.setBirthdate(new Date());
+		patient.setBirthdateEstimated(true);
+		patient.setGender("male");
+		
+		List<PatientIdentifierType> patientIdTypes = patientService.getAllPatientIdentifierTypes();
+		assertNotNull(patientIdTypes);
+		PatientIdentifier patientIdentifier = new PatientIdentifier();
+		patientIdentifier.setIdentifier("123-0");
+		patientIdentifier.setIdentifierType(patientIdTypes.get(0));
+		patientIdentifier.setLocation(new Location(1));
+		patientIdentifier.setPreferred(true);
+		
+		Set<PatientIdentifier> patientIdentifiers = new LinkedHashSet<PatientIdentifier>();
+		patientIdentifiers.add(patientIdentifier);
+		
+		patient.setIdentifiers(patientIdentifiers);
+		
+		patientService.savePatient(patient);
+		Patient createdPatient = patientService.getPatient(patient.getPatientId());
+		assertNotNull(createdPatient);
+		
+		assertNotNull(createdPatient.getPatientId());
+		
+		Patient createdPatientById = patientService.getPatient(createdPatient.getPatientId());
+		assertNotNull(createdPatientById);
+		
+	}
+	
+	/**
+	 * Tests creating patients with identifiers that are or are not validated.
+	 * 
+	 * @throws Exception
+	 */
+	@Test
+	public void shouldCreatePatientWithValidatedIdentifier() throws Exception {
+		executeDataSet(CREATE_PATIENT_VALID_IDENT_XML);
+		Patient patient = createBasicPatient();
+		Patient patient2 = createBasicPatient();
+		
+		PatientIdentifierType pit = patientService.getPatientIdentifierType(1);
+		PatientIdentifier ident1 = new PatientIdentifier("123-1", pit, locationService.getLocation(1));
+		PatientIdentifier ident2 = new PatientIdentifier("123", pit, locationService.getLocation(1));
+		PatientIdentifier ident3 = new PatientIdentifier("123-0", pit, locationService.getLocation(1));
+		PatientIdentifier ident4 = new PatientIdentifier("123-A", pit, locationService.getLocation(1));
+		
+		try {
+			ident1.setPreferred(true);
+			patient.addIdentifier(ident1);
+			patientService.savePatient(patient);
+			fail("Patient creation should have failed with identifier " + ident1.getIdentifier());
+		}
+		catch (InvalidCheckDigitException ex) {}
+		catch (APIException e) {
+			if (!(e.getMessage() != null && e.getMessage().contains(
+			    "failed to validate with reason: PatientIdentifier.error.checkDigitWithParameter"))) {
+				fail("Patient creation should have failed with identifier " + ident1.getIdentifier());
+			}
+		}
+		
+		patient.removeIdentifier(ident1);
+		
+		try {
+			ident2.setPreferred(true);
+			patient.addIdentifier(ident2);
+			patientService.savePatient(patient);
+			fail("Patient creation should have failed with identifier " + ident2.getIdentifier());
+		}
+		catch (InvalidCheckDigitException ex) {}
+		catch (APIException e) {
+			if (!(e.getMessage() != null && e.getMessage().contains(
+			    "failed to validate with reason: PatientIdentifier.error.unallowedIdentifier"))) {
+				fail("Patient creation should have failed with identifier " + ident1.getIdentifier());
+			}
+		}
+		
+		patient.removeIdentifier(ident2);
+		
+		try {
+			ident3.setPreferred(true);
+			patient.addIdentifier(ident3);
+			patientService.savePatient(patient);
+			patientService.purgePatient(patient);
+			patient.removeIdentifier(ident3);
+			ident4.setPreferred(true);
+			patient2.addIdentifier(ident4);
+			patientService.savePatient(patient2);
+		}
+		catch (InvalidCheckDigitException ex) {
+			fail("Patient creation should have worked with identifiers " + ident3.getIdentifier() + " and "
+			        + ident4.getIdentifier());
+		}
+	}
+	
+	/**
+	 * Gets the first patient, then sees if it can get that patient by its identifier as well
+	 * 
+	 * @throws Exception
+	 */
+	@Test
+	public void shouldGetPatientsByIdentifier() throws Exception {
+		
+		executeDataSet(CREATE_PATIENT_XML);
+		
+		// get the first patient
+		Collection<Patient> johnPatients = patientService.getPatients("John", null, null, false);
+		assertNotNull("There should be a patient named 'John'", johnPatients);
+		assertFalse("There should be a patient named 'John'", johnPatients.isEmpty());
+		
+		Patient firstJohnPatient = johnPatients.iterator().next();
+		
+		// get a list of patients with this identifier, make sure the john
+		// patient is actually there
+		String identifier = firstJohnPatient.getPatientIdentifier().getIdentifier();
+		assertNotNull("Uh oh, the patient doesn't have an identifier", identifier);
+		List<Patient> patients = patientService.getPatients(null, identifier, null, false);
+		assertTrue("Odd. The firstJohnPatient isn't in the list of patients for this identifier", patients
+		        .contains(firstJohnPatient));
+		
+	}
+	
+	// /**
+	// * This method should be uncommented when you want to examine the actual
+	// hibernate
+	// * sql calls being made. The calls that should be limiting the number of
+	// returned
+	// * patients should show a "top" or "limit" in the sql -- this proves
+	// hibernate's
+	// * use of a native sql limit as opposed to a java-only limit.
+	// *
+	// * Note: if enabled, this test will be considerably slower
+	// *
+	// * @see org.openmrs.test.BaseContextSensitiveTest#getRuntimeProperties()
+	// */
+	//* @Override
+	//* public Properties getRuntimeProperties() {
+	//* 		Properties props = super.getRuntimeProperties();
+	//* 		props.setProperty("hibernate.show_sql", "true");
+	//*
+	//* 		return props;
+	//* }
+	
+	/**
+	 * Check that the patient list is kept under the max for getPatientsByName
+	 * 
+	 * @throws Exception
+	 */
+	@Test
+	public void shouldGetPatientsByNameShouldLimitSize() throws Exception {
+		executeDataSet(JOHN_PATIENTS_XML);
+		
+		Collection<Patient> patients = patientService.getPatients("John", null, null, false);
+		
+		assertTrue("The patient list size should be restricted to under the max (1000). its " + patients.size(), patients
+		        .size() == 1000);
+		
+		/*
+		 * Temporary code to create lots of johns file
+		 * 
+		 * File file = new File("test/api/" + JOHN_PATIENTS_XML); PrintWriter
+		 * writer = new PrintWriter(file);
+		 * 
+		 * int x = 3; while (x < 1010) { String line =
+		 * "<person person_id=\"2\" dead=\"false\" creator=\"1\" date_created=\"1999-01-01 00:00:00.0\" voided=\"false\" gender=\"M\" />"
+		 * ; writer.println(line.replaceAll("2",
+		 * Integer.valueOf(x).toString()));
+		 * 
+		 * line =
+		 * "<person_name person_id=\"2\" person_name_id=\"2\" preferred=\"1\" creator=\"1\" date_created=\"1999-01-01 00:00:00.0\" voided=\"false\" given_name=\"John2\" middle_name=\" \" family_name=\"Patient\" />"
+		 * ; writer.println(line.replaceAll("2",
+		 * Integer.valueOf(x).toString()));
+		 * 
+		 * line =
+		 * "<patient patient_id=\"2\" creator=\"1\" date_created=\"1999-03-01 00:00:00.0\" voided=\"false\" />"
+		 * ; writer.println(line.replaceAll("2",
+		 * Integer.valueOf(x).toString()));
+		 * 
+		 * line =
+		 * "<patient_identifier patient_id=\"2\" creator=\"1\" date_created=\"1999-03-01 00:00:00.0\" identifier=\"2\" identifier_type=\"1\" preferred=\"1\" voided=\"false\" location_id=\"1\" />"
+		 * ; writer.println(line.replaceAll("2",
+		 * Integer.valueOf(x).toString()));
+		 * 
+		 * x = x + 1; }
+		 * 
+		 * writer.close();
+		 */
+	}
+	
+	/**
+	 * Test the PatientService.getPatients(String, String, List) method with both an identifier and
+	 * an identifiertype
+	 * 
+	 * @throws Exception
+	 */
+	@Test
+	@SkipBaseSetup
+	public void shouldGetPatientsByIdentifierAndIdentifierType() throws Exception {
+		initializeInMemoryDatabase();
+		executeDataSet(FIND_PATIENTS_XML);
+		authenticate();
+		
+		List<PatientIdentifierType> types = new Vector<PatientIdentifierType>();
+		types.add(new PatientIdentifierType(1));
+		// make sure we get back only one patient
+		List<Patient> patients = patientService.getPatients(null, "1234", types, false);
+		assertEquals(1, patients.size());
+		
+		// make sure we get back only one patient
+		patients = patientService.getPatients(null, "1234", null, false);
+		assertEquals(1, patients.size());
+		
+		// make sure we get back only patient #2 and patient #5
+		patients = patientService.getPatients(null, null, types, false);
+		assertEquals(2, patients.size());
+		
+		// make sure we can search a padded identifier
+		patients = patientService.getPatients(null, "00000001234", null, false);
+		assertEquals(1, patients.size());
+	}
+	
+	/**
+	 * @see {@link PatientService#purgePatientIdentifierType(PatientIdentifierType)}
+	 */
+	@Test
+	@Verifies(value = "should delete type from database", method = "purgePatientIdentifierType(PatientIdentifierType)")
+	public void purgePatientIdentifierType_shouldDeleteTypeFromDatabase() throws Exception {
+		PatientIdentifierType patientIdentifierType = new PatientIdentifierType();
+		
+		patientIdentifierType.setName("testing");
+		patientIdentifierType.setDescription("desc");
+		patientIdentifierType.setRequired(false);
+		
+		patientService.savePatientIdentifierType(patientIdentifierType);
+		
+		PatientIdentifierType type = patientService.getPatientIdentifierType(patientIdentifierType.getId());
+		
+		patientService.purgePatientIdentifierType(type);
+		assertNull(patientService.getPatientIdentifierType(patientIdentifierType.getId()));
+	}
+	
+	/**
+	 * @see {@link PatientService#savePatientIdentifierType(PatientIdentifierType)}
+	 */
+	@Test
+	@Verifies(value = "should create new type", method = "savePatientIdentifierType(PatientIdentifierType)")
+	public void savePatientIdentifierType_shouldCreateNewType() throws Exception {
+		PatientIdentifierType patientIdentifierType = new PatientIdentifierType();
+		
+		patientIdentifierType.setName("testing");
+		patientIdentifierType.setDescription("desc");
+		patientIdentifierType.setRequired(false);
+		
+		patientService.savePatientIdentifierType(patientIdentifierType);
+		
+		PatientIdentifierType newPatientIdentifierType = patientService.getPatientIdentifierType(patientIdentifierType
+		        .getPatientIdentifierTypeId());
+		assertNotNull(newPatientIdentifierType);
+	}
+	
+	/**
+	 * @see {@link PatientService#savePatientIdentifierType(PatientIdentifierType)}
+	 */
+	@Test
+	@Verifies(value = "should update existing type", method = "savePatientIdentifierType(PatientIdentifierType)")
+	public void savePatientIdentifierType_shouldUpdateExistingType() throws Exception {
+		
+		PatientIdentifierType type = patientService.getPatientIdentifierType(1);
+		type.setName("SOME NEW NAME");
+		patientService.savePatientIdentifierType(type);
+		
+		PatientIdentifierType newerPatientIdentifierType = patientService.getPatientIdentifierType(1);
+		assertEquals("SOME NEW NAME", newerPatientIdentifierType.getName());
+	}
+	
+	/**
+	 * Make sure the api can handle having a User object that is also a patient and was previously
+	 * loaded via hibernate
+	 * 
+	 * @throws Exception
+	 */
+	@Test
+	public void shouldAllowGettingPatientsThatWereCreatedByUsersWhoArePatients() throws Exception {
+		executeDataSet(USERS_WHO_ARE_PATIENTS_XML);
+		
+		// we must fetch this person first, because this person is
+		// the creator of the next. We need to make sure hibernate isn't
+		// caching and returning different person objects when it shouldn't be
+		Patient patient2 = patientService.getPatient(2);
+		assertTrue("When getting a patient, it should be of the class patient, not: " + patient2.getClass(), patient2
+		        .getClass().equals(Patient.class));
+		
+		Patient patient3 = patientService.getPatient(3);
+		assertTrue("When getting a patient, it should be of the class patient, not: " + patient3.getClass(), patient3
+		        .getClass().equals(Patient.class));
+		
+		User user2 = Context.getUserService().getUser(2);
+		assertTrue("When getting a user, it should be of the class user, not: " + user2.getClass(), User.class
+		        .isAssignableFrom(user2.getClass()));
+		
+	}
+	
+	/**
+	 * @see {@link PatientService#getPatients(String)}
+	 */
+	@Test
+	@Verifies(value = "should force search string to be greater than minsearchcharacters global property", method = "getPatients(String)")
+	public void getPatients_shouldForceSearchStringToBeGreaterThanMinsearchcharactersGlobalProperty() throws Exception {
+		// make sure we can get patients with the default of 3
+		assertEquals(1, Context.getPatientService().getPatients("Colle").size());
+		
+		Context.clearSession();
+		Context.getAdministrationService().saveGlobalProperty(
+		    new GlobalProperty(OpenmrsConstants.GLOBAL_PROPERTY_MIN_SEARCH_CHARACTERS, "4"));
+		
+		assertEquals(0, Context.getPatientService().getPatients("Col").size());
+	}
+	
+	/**
+	 * @see {@link PatientService#getPatients(String)}
+	 */
+	@Test
+	@Verifies(value = "should allow search string to be one according to minsearchcharacters global property", method = "getPatients(String)")
+	public void getPatients_shouldAllowSearchStringToBeOneAccordingToMinsearchcharactersGlobalProperty() throws Exception {
+		initializeInMemoryDatabase();
+		executeDataSet(FIND_PATIENTS_XML);
+		
+		// make sure the default of "2" kicks in and blocks any results
+		assertEquals(0, Context.getPatientService().getPatients("J").size());
+		
+		Context.clearSession();
+		Context.getAdministrationService().saveGlobalProperty(
+		    new GlobalProperty(OpenmrsConstants.GLOBAL_PROPERTY_MIN_SEARCH_CHARACTERS, "1"));
+		
+		// there is a patient will middle name "F", so this should generate a hit.
+		assertEquals(1, Context.getPatientService().getPatients("F").size());
+	}
+	
+	/**
+	 * @see {@link PatientService#getPatient(Integer)} Does this test duplicate
+	 *      getPatient_shouldReturnNullObjectIfPatientIdDoesntExist()?
+	 */
+	@Test
+	@Verifies(value = "should return null object if patient id doesnt exist", method = "getPatient(Integer)")
+	public void getPatient_shouldReturnNullObjectIfPatientIdDoesntExist() throws Exception {
+		Assert.assertNull(Context.getPatientService().getPatient(1234512093));
+	}
+	
+	/**
+	 * @see {@link PatientServiceImpl#mergePatients(Patient,Patient)}
+	 */
+	@Test(expected = APIException.class)
+	@Verifies(value = "should not merge patient with itself", method = "mergePatients(Patient,Patient)")
+	public void mergePatients_shouldNotMergePatientWithItself() throws Exception {
+		Context.getPatientService().mergePatients(new Patient(2), new Patient(2));
+	}
+	
+	/**
+	 * @see {@link PatientService#mergePatients(Patient,Patient)}
+	 */
+	@Test
+	@Verifies(value = "should change user records of non preferred person to preferred person", method = "mergePatients(Patient,Patient)")
+	public void mergePatients_shouldChangeUserRecordsOfNonPreferredPersonToPreferredPerson() throws Exception {
+		executeDataSet(USERS_WHO_ARE_PATIENTS_XML);
+		Patient notPreferred = patientService.getPatient(2);
+		voidOrders(Collections.singleton(notPreferred));
+		Context.getPatientService().mergePatients(patientService.getPatient(6), notPreferred);
+		User user = Context.getUserService().getUser(2);
+		Assert.assertEquals(6, user.getPerson().getId().intValue());
+	}
+	
+	/**
+	 * @see {@link PatientService#mergePatients(Patient,Patient)}
+	 * @verifies merge visits from non preferred to preferred patient
+	 * @verifies audit moved visits
+	 */
+	@Test
+	public void mergePatients_shouldMergeVisitsFromNonPreferredToPreferredPatient() throws Exception {
+		executeDataSet(ENCOUNTERS_FOR_VISITS_XML);
+		VisitService visitService = Context.getVisitService();
+		
+		Patient notPreferred = patientService.getPatient(2);
+		voidOrders(Collections.singleton(notPreferred));
+		Patient preferred = patientService.getPatient(6);
+		
+		// patient 2 (not preferred) has 3 unvoided visits (id = 1, 2, 3) and 1 voided visit (id = 6)
+		Visit visit1 = visitService.getVisit(1);
+		Visit visit2 = visitService.getVisit(2);
+		Visit visit3 = visitService.getVisit(3);
+		Visit visit6 = visitService.getVisit(6);
+		// patient 6 (preferred) has 2 unvoided visits (id = 4, 5) and no voided visits
+		Visit visit4 = visitService.getVisit(4);
+		Visit visit5 = visitService.getVisit(5);
+		
+		List<String> encounterUuidsThatShouldBeMoved = new ArrayList<String>();
+		for (Visit v : Arrays.asList(visit1, visit2, visit3)) {
+			for (Encounter e : v.getEncounters()) {
+				encounterUuidsThatShouldBeMoved.add(e.getUuid());
+			}
+		}
+		
+		PersonMergeLog mergeLog = mergeAndRetrieveAudit(preferred, notPreferred);
+		
+		Patient merged = patientService.getPatient(preferred.getId());
+		List<Visit> mergedVisits = visitService.getVisitsByPatient(merged, true, true);
+		
+		assertThat(mergedVisits.size(), is(6));
+		// in order to keep this test passing when (someday?) we copy visits instead of moving them, use matchers here:
+		assertThat(mergedVisits, containsInAnyOrder(matchingVisit(visit1), matchingVisit(visit2), matchingVisit(visit3),
+		    matchingVisit(visit4), matchingVisit(visit5), matchingVisit(visit6)));
+		
+		// be sure nothing slipped through without being assigned to the right patient (probably not necessary)
+		for (Visit v : mergedVisits) {
+			for (Encounter e : v.getEncounters()) {
+				assertThat(e.getPatient(), is(v.getPatient()));
+				for (Obs o : e.getAllObs(true)) {
+					assertThat(o.getPerson().getId(), is(v.getPatient().getId()));
+				}
+			}
+		}
+		
+		// now check that moving visits and their contained encounters was audited correctly
+		PersonMergeLogData mergeLogData = mergeLog.getPersonMergeLogData();
+		assertThat(mergeLogData.getMovedVisits().size(), is(4));
+		assertThat(mergeLogData.getMovedVisits(), containsInAnyOrder(visit1.getUuid(), visit2.getUuid(), visit3.getUuid(),
+		    visit6.getUuid()));
+
+		assertThat(mergeLogData.getMovedEncounters().size(), is(encounterUuidsThatShouldBeMoved.size()));
+		assertThat(mergeLogData.getMovedEncounters(), containsInAnyOrder(encounterUuidsThatShouldBeMoved.toArray()));
+	}
+	
+	private ArgumentMatcher<Visit> matchingVisit(final Visit expected) {
+		return new ArgumentMatcher<Visit>() {
+			
+			@Override
+			public boolean matches(Object argument) {
+				Visit visit = (Visit) argument;
+				return OpenmrsUtil.nullSafeEquals(visit.getLocation(), expected.getLocation())
+				        && OpenmrsUtil.nullSafeEquals(visit.getVisitType(), expected.getVisitType())
+				        && OpenmrsUtil.nullSafeEquals(visit.getIndication(), expected.getIndication())
+				        && OpenmrsUtil.nullSafeEquals(visit.getStartDatetime(), expected.getStartDatetime())
+				        && OpenmrsUtil.nullSafeEquals(visit.getStopDatetime(), expected.getStopDatetime())
+				        && (visit.getEncounters().size() == expected.getEncounters().size());
+			}
+		};
+	}
+	
+	/**
+	 * @see {@link PatientService#mergePatients(Patient,Patient)}
+	 */
+	@Test
+	@Verifies(value = "should void non preferred person object", method = "mergePatients(Patient,Patient)")
+	public void mergePatients_shouldVoidNonPreferredPersonObject() throws Exception {
+		Patient notPreferred = patientService.getPatient(2);
+		voidOrders(Collections.singleton(notPreferred));
+		Context.getPatientService().mergePatients(patientService.getPatient(6), notPreferred);
+		Assert.assertTrue(Context.getPersonService().getPerson(2).isVoided());
+	}
+	
+	/**
+	 * @see {@link PatientService#savePatient(Patient)}
+	 */
+	@Test
+	@Verifies(value = "should create new patient from existing person plus user object", method = "savePatient(Patient)")
+	public void savePatient_shouldCreateNewPatientFromExistingPersonPlusUserObject() throws Exception {
+		// sanity check, make sure there isn't a 501 patient already
+		Patient oldPatient = patientService.getPatient(501);
+		Assert.assertNull(oldPatient);
+		
+		// fetch Bruno from the database
+		Person existingPerson = Context.getPersonService().getPerson(501);
+		Context.clearSession();
+		Patient patient = new Patient(existingPerson);
+		PatientIdentifier patientIdentifier = new PatientIdentifier("some identifier", new PatientIdentifierType(2),
+		        new Location(1));
+		patientIdentifier.setPreferred(true);
+		patient.addIdentifier(patientIdentifier);
+		
+		patientService.savePatient(patient);
+		
+		Assert.assertEquals(501, patient.getPatientId().intValue());
+		// make sure a new row with a patient id WAS created
+		Assert.assertNotNull(patientService.getPatient(501));
+		// make sure a new row with a new person id WASN'T created
+		Assert.assertNull(patientService.getPatient(503));
+	}
+	
+	/**
+	 * @see {@link PatientService#getPatients(String,String,List<QPatientIdentifierType ;>,null)}
+	 */
+	@Test
+	@Verifies(value = "should search familyName2 with name", method = "getPatients(String,String,List<QPatientIdentifierType;>,null)")
+	public void getPatients_shouldSearchFamilyName2WithName() throws Exception {
+		executeDataSet("org/openmrs/api/include/PersonServiceTest-extranames.xml");
+		
+		List<Patient> patients = patientService.getPatients("Johnson", null, null, false);
+		Assert.assertEquals(3, patients.size());
+		Assert.assertTrue(TestUtil.containsId(patients, 2));
+		Assert.assertTrue(TestUtil.containsId(patients, 4));
+		Assert.assertTrue(TestUtil.containsId(patients, 5));
+	}
+	
+	/**
+	 * Regression test for ticket #1375: org.hibernate.NonUniqueObjectException caused by
+	 * PatientIdentifierValidator Manually construct a patient with a correctly-matching patientId
+	 * and patient identifier with validator. Calling PatientService.savePatient on that patient
+	 * leads to a call to PatientIdentifierValidator.validateIdentifier which used to load the
+	 * Patient for that identifier into the hibernate session, leading to a NonUniqueObjectException
+	 * when the calling saveOrUpdate on the manually constructed Patient.
+	 * 
+	 * @see {@link PatientService#savePatient(Patient)}
+	 */
+	@Test
+	@Verifies(value = "should not throw a NonUniqueObjectException when called with a hand constructed patient regression 1375", method = "savePatient(Patient)")
+	public void savePatient_shouldNotThrowANonUniqueObjectExceptionWhenCalledWithAHandConstructedPatientRegression1375() {
+		Patient patient = new Patient();
+		patient.setGender("M");
+		patient.setPatientId(2);
+		patient.addName(new PersonName("This", "Isa", "Test"));
+		PatientIdentifier patientIdentifier = new PatientIdentifier("101-6", new PatientIdentifierType(1), new Location(1));
+		patientIdentifier.setPreferred(true);
+		patient.addIdentifier(patientIdentifier);
+		patientService.savePatient(patient);
+	}
+	
+	/**
+	 * This test verifies that {@link PersonName}s are fetched correctly from the hibernate cache.
+	 * (Or really, not fetched from the cache but instead are mapped with lazy=false. For some
+	 * reason Hibernate isn't able to find objects in the cache if a parent object was the one that
+	 * loaded them)
+	 * 
+	 * @throws Exception
+	 */
+	@Test
+	public void shouldFetchNamesForPersonsThatWereFirstFetchedAsPatients() throws Exception {
+		Person person = Context.getPersonService().getPerson(2);
+		Patient patient = Context.getPatientService().getPatient(2);
+		
+		patient.getNames().size();
+		person.getNames().size();
+	}
+	
+	/**
+	 * This test verifies that {@link PersonAddress}es are fetched correctly from the hibernate
+	 * cache. (Or really, not fetched from the cache but instead are mapped with lazy=false. For
+	 * some reason Hibernate isn't able to find objects in the cache if a parent object was the one
+	 * that loaded them)
+	 * 
+	 * @throws Exception
+	 */
+	@Test
+	public void shouldFetchAddressesForPersonsThatWereFirstFetchedAsPatients() throws Exception {
+		Person person = Context.getPersonService().getPerson(2);
+		Patient patient = Context.getPatientService().getPatient(2);
+		
+		patient.getAddresses().size();
+		person.getAddresses().size();
+	}
+	
+	/**
+	 * This test verifies that {@link PersonAttribute}s are fetched correctly from the hibernate
+	 * cache. (Or really, not fetched from the cache but instead are mapped with lazy=false. For
+	 * some reason Hibernate isn't able to find objects in the cache if a parent object was the one
+	 * that loaded them)
+	 * 
+	 * @throws Exception
+	 */
+	@Test
+	public void shouldFetchPersonAttributesForPersonsThatWereFirstFetchedAsPatients() throws Exception {
+		Person person = Context.getPersonService().getPerson(2);
+		Patient patient = Context.getPatientService().getPatient(2);
+		
+		patient.getAttributes().size();
+		person.getAttributes().size();
+	}
+	
+	/**
+	 * Regression test for http://dev.openmrs.org/ticket/1375
+	 * 
+	 * @see {@link PatientService#savePatient(Patient)}
+	 */
+	@Test
+	@Verifies(value = "should not throw a NonUniqueObjectException when called with a hand constructed patient", method = "savePatient(Patient)")
+	public void savePatient_shouldNotThrowANonUniqueObjectExceptionWhenCalledWithAHandConstructedPatient() throws Exception {
+		Patient patient = new Patient();
+		patient.setGender("M");
+		patient.setPatientId(2);
+		// patient.setCreator(new User(1));
+		// patient.setDateCreated date_created="2005-09-22 00:00:00.0"
+		// changed_by="1" date_changed="2008-08-18 12:29:59.0"
+		patient.addName(new PersonName("This", "Isa", "Test"));
+		PatientIdentifier patientIdentifier = new PatientIdentifier("101-6", new PatientIdentifierType(1), new Location(1));
+		patientIdentifier.setPreferred(true);
+		patient.addIdentifier(patientIdentifier);
+		Context.getPatientService().savePatient(patient);
+	}
+	
+	/**
+	 * @see {@link PatientService#isIdentifierInUseByAnotherPatient(PatientIdentifier)}
+	 */
+	@Test
+	@Verifies(value = "should ignore voided patientIdentifiers", method = "isIdentifierInUseByAnotherPatient(PatientIdentifier)")
+	public void isIdentifierInUseByAnotherPatient_shouldIgnoreVoidedPatientIdentifiers() throws Exception {
+		PatientIdentifierType pit = patientService.getPatientIdentifierType(2);
+		PatientIdentifier patientIdentifier = new PatientIdentifier("ABC123", pit, null);
+		Assert.assertFalse(patientService.isIdentifierInUseByAnotherPatient(patientIdentifier));
+	}
+	
+	/**
+	 * Regression test for http://dev.openmrs.org/ticket/790
+	 * 
+	 * @see {@link PatientService#isIdentifierInUseByAnotherPatient(PatientIdentifier)}
+	 */
+	@Test
+	@Verifies(value = "should ignore voided patients", method = "isIdentifierInUseByAnotherPatient(PatientIdentifier)")
+	public void isIdentifierInUseByAnotherPatient_shouldIgnoreVoidedPatients() throws Exception {
+		{
+			// patient 999 should be voided and have a non-voided identifier of
+			// XYZ
+			Patient p = patientService.getPatient(999);
+			Assert.assertNotNull(p);
+			Assert.assertTrue(p.isVoided());
+			boolean found = false;
+			for (PatientIdentifier id : p.getIdentifiers()) {
+				if (id.getIdentifier().equals("XYZ") && id.getIdentifierType().getId() == 2) {
+					found = true;
+					break;
+				}
+			}
+			Assert.assertTrue(found);
+		}
+		PatientIdentifierType pit = patientService.getPatientIdentifierType(2);
+		PatientIdentifier patientIdentifier = new PatientIdentifier("XYZ", pit, null);
+		Assert.assertFalse(patientService.isIdentifierInUseByAnotherPatient(patientIdentifier));
+	}
+	
+	/**
+	 * @see {@link PatientService#isIdentifierInUseByAnotherPatient(PatientIdentifier)}
+	 */
+	@Test
+	@Verifies(value = "should return false when patientIdentifier contains a patient and no other patient has this id", method = "isIdentifierInUseByAnotherPatient(PatientIdentifier)")
+	public void isIdentifierInUseByAnotherPatient_shouldReturnFalseWhenPatientIdentifierContainsAPatientAndNoOtherPatientHasThisId()
+	        throws Exception {
+		PatientIdentifierType pit = patientService.getPatientIdentifierType(1);
+		PatientIdentifier patientIdentifier = new PatientIdentifier("Nobody could possibly have this identifier", pit, null);
+		patientIdentifier.setPatient(patientService.getPatient(2));
+		Assert.assertFalse(patientService.isIdentifierInUseByAnotherPatient(patientIdentifier));
+	}
+	
+	/**
+	 * @see {@link PatientService#isIdentifierInUseByAnotherPatient(PatientIdentifier)}
+	 */
+	@Test
+	@Verifies(value = "should return false when patientIdentifier does not contain a patient and no patient has this id", method = "isIdentifierInUseByAnotherPatient(PatientIdentifier)")
+	public void isIdentifierInUseByAnotherPatient_shouldReturnFalseWhenPatientIdentifierDoesNotContainAPatientAndNoPatientHasThisId()
+	        throws Exception {
+		PatientIdentifierType pit = patientService.getPatientIdentifierType(1);
+		PatientIdentifier patientIdentifier = new PatientIdentifier("Nobody could possibly have this identifier", pit, null);
+		Assert.assertFalse(patientService.isIdentifierInUseByAnotherPatient(patientIdentifier));
+	}
+	
+	/**
+	 * @see {@link PatientService#isIdentifierInUseByAnotherPatient(PatientIdentifier)}
+	 */
+	@Test
+	@Verifies(value = "should return true when patientIdentifier contains a patient and another patient has this id", method = "isIdentifierInUseByAnotherPatient(PatientIdentifier)")
+	public void isIdentifierInUseByAnotherPatient_shouldReturnTrueWhenPatientIdentifierContainsAPatientAndAnotherPatientHasThisId()
+	        throws Exception {
+		PatientIdentifierType pit = patientService.getPatientIdentifierType(1);
+		PatientIdentifier patientIdentifier = new PatientIdentifier("7TU-8", pit, null);
+		patientIdentifier.setPatient(patientService.getPatient(2));
+		Assert.assertTrue(patientService.isIdentifierInUseByAnotherPatient(patientIdentifier));
+	}
+	
+	/**
+	 * @see {@link PatientService#isIdentifierInUseByAnotherPatient(PatientIdentifier)}
+	 */
+	@Test
+	@Verifies(value = "should return true when patientIdentifier does not contain a patient and a patient has this id", method = "isIdentifierInUseByAnotherPatient(PatientIdentifier)")
+	public void isIdentifierInUseByAnotherPatient_shouldReturnTrueWhenPatientIdentifierDoesNotContainAPatientAndAPatientHasThisId()
+	        throws Exception {
+		PatientIdentifierType pit = patientService.getPatientIdentifierType(1);
+		PatientIdentifier patientIdentifier = new PatientIdentifier("7TU-8", pit, null);
+		Assert.assertTrue(patientService.isIdentifierInUseByAnotherPatient(patientIdentifier));
+	}
+	
+	/**
+	 * @see {@link PatientService#checkPatientIdentifiers(Patient)}
+	 */
+	@Test
+	@Verifies(value = "should ignore voided patient identifier", method = "checkPatientIdentifiers(Patient)")
+	public void checkPatientIdentifiers_shouldIgnoreVoidedPatientIdentifier() throws Exception {
+		
+		Patient patient = new Patient();
+		PatientIdentifier patientIdentifier = new PatientIdentifier();
+		patientIdentifier.setIdentifierType(Context.getPatientService().getAllPatientIdentifierTypes(false).get(0));
+		patientIdentifier.setLocation(new Location(1));
+		patientIdentifier.setVoided(true);
+		patientIdentifier.setVoidedBy(Context.getAuthenticatedUser());
+		patientIdentifier.setVoidReason("Testing whether voided identifiers are ignored");
+		patient.addIdentifier(patientIdentifier);
+		
+		// add a non-voided identifier so that the initial
+		// "at least one nonvoided identifier" check passes
+		patientIdentifier = new PatientIdentifier();
+		patientIdentifier.setIdentifier("a non empty string");
+		patientIdentifier.setIdentifierType(Context.getPatientService().getAllPatientIdentifierTypes(false).get(0));
+		patientIdentifier.setLocation(new Location(1));
+		patientIdentifier.setVoided(false);
+		patientIdentifier.setVoidedBy(Context.getAuthenticatedUser());
+		patientIdentifier.setVoidReason("Testing whether voided identifiers are ignored");
+		patient.addIdentifier(patientIdentifier);
+		
+		// If the identifier is ignored, it won't throw a
+		// BlankIdentifierException as it should
+		Context.getPatientService().checkPatientIdentifiers(patient);
+		
+	}
+	
+	/**
+	 * @see {@link PatientService#checkPatientIdentifiers(Patient)}
+	 */
+	@Test(expected = InsufficientIdentifiersException.class)
+	@Verifies(value = "should require one non voided patient identifier", method = "checkPatientIdentifiers(Patient)")
+	public void checkPatientIdentifiers_shouldRequireOneNonVoidedPatientIdentifier() throws Exception {
+		
+		Patient patient = new Patient();
+		PatientIdentifier patientIdentifier = new PatientIdentifier();
+		patientIdentifier.setIdentifierType(Context.getPatientService().getAllPatientIdentifierTypes(false).get(0));
+		patientIdentifier.setVoided(true);
+		patientIdentifier.setVoidedBy(Context.getAuthenticatedUser());
+		patientIdentifier.setVoidReason("Testing whether voided identifiers are ignored");
+		patient.addIdentifier(patientIdentifier);
+		
+		// this patient only has a voided identifier, so saving is not allowed
+		Context.getPatientService().checkPatientIdentifiers(patient);
+		
+	}
+	
+	/**
+	 * @see {@link PatientService#checkPatientIdentifiers(Patient)}
+	 */
+	@Test(expected = BlankIdentifierException.class)
+	@Verifies(value = "should remove identifier and throw error when patient has blank patient identifier", method = "checkPatientIdentifiers(Patient)")
+	public void checkPatientIdentifiers_shouldRemoveIdentifierAndThrowErrorWhenPatientHasBlankPatientIdentifier()
+	        throws Exception {
+		
+		Patient patient = new Patient();
+		PatientIdentifier patientIdentifier = new PatientIdentifier();
+		patientIdentifier.setIdentifierType(Context.getPatientService().getAllPatientIdentifierTypes(false).get(0));
+		patient.addIdentifier(patientIdentifier);
+		
+		// Should throw blank identifier exception
+		Context.getPatientService().checkPatientIdentifiers(patient);
+		
+	}
+	
+	/**
+	 * @see {@link PatientService#checkPatientIdentifiers(Patient)}
+	 */
+	@Test(expected = InsufficientIdentifiersException.class)
+	@Verifies(value = "should throw error when patient has null patient identifiers", method = "checkPatientIdentifiers(Patient)")
+	public void checkPatientIdentifiers_shouldThrowErrorWhenPatientHasNullPatientIdentifiers() throws Exception {
+		Patient patient = new Patient();
+		patient.setIdentifiers(null);
+		Context.getPatientService().checkPatientIdentifiers(patient);
+	}
+	
+	/**
+	 * Cannot distinguish between null and empty patient identifiers because you cannot set the
+	 * patient identifiers directly. There's only a method to add and remove patient identifiers.
+	 * 
+	 * @see {@link PatientService#checkPatientIdentifiers(Patient)}
+	 */
+	@Test(expected = InsufficientIdentifiersException.class)
+	@Verifies(value = "should throw error when patient has empty patient identifiers", method = "checkPatientIdentifiers(Patient)")
+	public void checkPatientIdentifiers_shouldThrowErrorWhenPatientHasEmptyPatientIdentifiers() throws Exception {
+		Patient patient = new Patient();
+		patient.setIdentifiers(new HashSet<PatientIdentifier>());
+		Context.getPatientService().checkPatientIdentifiers(patient);
+	}
+	
+	/**
+	 * @see {@link PatientService#checkPatientIdentifiers(Patient)}
+	 */
+	@Test(expected = DuplicateIdentifierException.class)
+	@Ignore
+	// TODO fix: DuplicateIdentifierException not being thrown
+	@Verifies(value = "should throw error when patient has identical identifiers", method = "checkPatientIdentifiers(Patient)")
+	public void checkPatientIdentifiers_shouldThrowErrorWhenPatientHasIdenticalIdentifiers() throws Exception {
+		
+		PatientIdentifierType patientIdentifierType = Context.getPatientService().getAllPatientIdentifierTypes(false).get(0);
+		
+		Patient patient = new Patient();
+		
+		// Identifier #1
+		PatientIdentifier patientIdentifier1 = new PatientIdentifier();
+		patientIdentifier1.setIdentifier("123456789");
+		patientIdentifier1.setDateCreated(new Date());
+		patientIdentifier1.setIdentifierType(patientIdentifierType);
+		patient.addIdentifier(patientIdentifier1);
+		
+		// Identifier #2
+		PatientIdentifier patientIdentifier2 = new PatientIdentifier();
+		patientIdentifier2.setIdentifier("123456789");
+		patientIdentifier2.setIdentifierType(patientIdentifierType);
+		patientIdentifier2.setDateCreated(new Date());
+		patient.addIdentifier(patientIdentifier2);
+		
+		// Should throw blank identifier exception
+		Context.getPatientService().checkPatientIdentifiers(patient);
+		
+	}
+	
+	/**
+	 * @see {@link PatientService#checkPatientIdentifiers(Patient)}
+	 */
+	@Test
+	@Verifies(value = "should throw error when patient does not have one or more required identifiers", method = "checkPatientIdentifiers(Patient)")
+	public void checkPatientIdentifiers_shouldThrowErrorWhenPatientDoesNotHaveOneOrMoreRequiredIdentifiers()
+	        throws Exception {
+		
+		PatientIdentifierType patientIdentifierType = Context.getPatientService().getAllPatientIdentifierTypes(false).get(0);
+		
+		log.info(patientIdentifierType.getRequired());
+		
+		// TODO Finish
+		
+	}
+	
+	/**
+	 * @see {@link PatientService#getAllIdentifierValidators()}
+	 */
+	@Test
+	@Verifies(value = "should return all registered patient identifier validators", method = "getAllIdentifierValidators()")
+	public void getAllIdentifierValidators_shouldReturnAllRegisteredPatientIdentifierValidators() throws Exception {
+		
+		Collection<IdentifierValidator> expectedValidators = new HashSet<IdentifierValidator>();
+		expectedValidators.add(patientService.getIdentifierValidator("org.openmrs.patient.impl.LuhnIdentifierValidator"));
+		expectedValidators
+		        .add(patientService.getIdentifierValidator("org.openmrs.patient.impl.VerhoeffIdentifierValidator"));
+		
+		Collection<IdentifierValidator> actualValidators = patientService.getAllIdentifierValidators();
+		Assert.assertNotNull(actualValidators);
+		Assert.assertEquals(2, actualValidators.size());
+		assertCollectionContentsEquals(expectedValidators, actualValidators);
+		
+	}
+	
+	/**
+	 * @see {@link PatientService#getAllPatientIdentifierTypes()}
+	 */
+	@Test
+	@Verifies(value = "should fetch all non retired patient identifier types", method = "getAllPatientIdentifierTypes()")
+	public void getAllPatientIdentifierTypes_shouldFetchAllNonRetiredPatientIdentifierTypes() throws Exception {
+		Collection<PatientIdentifierType> types = Context.getPatientService().getAllPatientIdentifierTypes();
+		Assert.assertNotNull("Should not return null", types);
+		
+		for (PatientIdentifierType type : types) {
+			if (type.getRetired())
+				Assert.fail("Should not return retired patient identifier types");
+		}
+		Assert.assertEquals("Should be exactly three patient identifier types in the dataset", 3, types.size());
+		
+	}
+	
+	/**
+	 * @see {@link PatientService#getAllPatientIdentifierTypes(null)}
+	 */
+	@Test
+	@Verifies(value = "should fetch patient identifier types including retired when include retired is true", method = "getAllPatientIdentifierTypes(boolean)")
+	public void getAllPatientIdentifierTypes_shouldFetchPatientIdentifierTypesIncludingRetiredWhenIncludeRetiredIsTrue()
+	        throws Exception {
+		
+		Collection<PatientIdentifierType> types = Context.getPatientService().getAllPatientIdentifierTypes(true);
+		
+		boolean atLeastOneRetired = false;
+		for (PatientIdentifierType type : types) {
+			if (type.getRetired()) {
+				atLeastOneRetired = true;
+				break;
+			}
+		}
+		Assert.assertTrue("There should be at least one retired patient identifier type", atLeastOneRetired);
+		Assert.assertEquals("Should be exactly four patient identifier types", 4, types.size());
+	}
+	
+	/**
+	 * @see {@link PatientService#getAllPatientIdentifierTypes(null)}
+	 */
+	@Test
+	@Verifies(value = "should fetch patient identifier types excluding retired when include retired is false", method = "getAllPatientIdentifierTypes(null)")
+	public void getAllPatientIdentifierTypes_shouldFetchPatientIdentifierTypesExcludingRetiredWhenIncludeRetiredIsFalse()
+	        throws Exception {
+		
+		Collection<PatientIdentifierType> types = Context.getPatientService().getAllPatientIdentifierTypes(false);
+		
+		for (PatientIdentifierType type : types) {
+			if (type.getRetired())
+				Assert.fail("Should not return retired patient identifier types");
+		}
+		Assert.assertEquals("Should be exactly three patient identifier types in the dataset", 3, types.size());
+		
+	}
+	
+	/**
+	 * @see {@link PatientService#getIdentifierValidator(String)}
+	 */
+	@Test
+	@Verifies(value = "should return patient identifier validator given class name", method = "getIdentifierValidator(String)")
+	public void getIdentifierValidator_shouldReturnPatientIdentifierValidatorGivenClassName() throws Exception {
+		IdentifierValidator identifierValidator = Context.getPatientService().getIdentifierValidator(
+		    "org.openmrs.patient.impl.LuhnIdentifierValidator");
+		Assert.assertNotNull(identifierValidator);
+		Assert.assertEquals("Luhn CheckDigit Validator", identifierValidator.getName());
+		
+		identifierValidator = Context.getPatientService().getIdentifierValidator(
+		    "org.openmrs.patient.impl.VerhoeffIdentifierValidator");
+		Assert.assertNotNull(identifierValidator);
+		Assert.assertEquals("Verhoeff Check Digit Validator.", identifierValidator.getName());
+	}
+	
+	/**
+	 * @see {@link PatientService#getPatient(Integer)}
+	 */
+	@Test
+	@Verifies(value = "should fetch patient with given patient id", method = "getPatient(Integer)")
+	public void getPatient_shouldFetchPatientWithGivenPatientId() throws Exception {
+		Patient patient = Context.getPatientService().getPatient(2);
+		Assert.assertNotNull(patient);
+		Assert.assertTrue(patient.getClass().isAssignableFrom(Patient.class));
+	}
+	
+	/**
+	 * @see {@link PatientService#getPatient(Integer)}
+	 */
+	@Test
+	@Verifies(value = "should return null when patient with given patient id does not exist", method = "getPatient(Integer)")
+	public void getPatient_shouldReturnNullWhenPatientWithGivenPatientIdDoesNotExist() throws Exception {
+		Patient patient = Context.getPatientService().getPatient(10000);
+		Assert.assertNull(patient);
+	}
+	
+	/**
+	 * @see {@link PatientService#getPatientByExample(Patient)}
+	 */
+	@Test
+	@Verifies(value = "should fetch patient matching patient id of given patient", method = "getPatientByExample(Patient)")
+	public void getPatientByExample_shouldFetchPatientMatchingPatientIdOfGivenPatient() throws Exception {
+		Patient examplePatient = Context.getPatientService().getPatient(6);
+		examplePatient.setId(2);
+		
+		Patient patient = Context.getPatientService().getPatientByExample(examplePatient);
+		Assert.assertNotNull(patient);
+		Assert.assertTrue(patient.getClass().isAssignableFrom(Patient.class));
+		Assert.assertEquals(new Integer(2), patient.getPatientId());
+	}
+	
+	/**
+	 * @see {@link PatientService#getPatientByExample(Patient)}
+	 */
+	@Test
+	@Verifies(value = "should not fetch patient matching any other patient information", method = "getPatientByExample(Patient)")
+	public void getPatientByExample_shouldNotFetchPatientMatchingAnyOtherPatientInformation() throws Exception {
+		Patient examplePatient = Context.getPatientService().getPatient(6);
+		// TODO Test this - it shouldn't matter what the identifier is
+		examplePatient.setId(null);
+		
+		Patient patient = Context.getPatientService().getPatientByExample(examplePatient);
+		Assert.assertNull(patient);
+	}
+	
+	/**
+	 * @see {@link PatientService#getPatientByExample(Patient)}
+	 */
+	@Test
+	@Verifies(value = "should return null when no patient matches given patient to match", method = "getPatientByExample(Patient)")
+	public void getPatientByExample_shouldReturnNullWhenNoPatientMatchesGivenPatientToMatch() throws Exception {
+		Patient examplePatient = Context.getPatientService().getPatient(6);
+		examplePatient.setId(3);
+		
+		clearHibernateCache();
+		
+		Patient patient = Context.getPatientService().getPatientByExample(examplePatient);
+		Assert.assertNull(patient);
+	}
+	
+	/**
+	 * @see {@link PatientService#getPatientIdentifierType(Integer)}
+	 */
+	@Test
+	@Verifies(value = "should fetch patient identifier with given patient identifier type id", method = "getPatientIdentifierType(Integer)")
+	public void getPatientIdentifierType_shouldFetchPatientIdentifierWithGivenPatientIdentifierTypeId() throws Exception {
+		PatientIdentifierType identifierType = Context.getPatientService().getPatientIdentifierType(1);
+		Assert.assertNotNull(identifierType);
+		Assert.assertTrue(identifierType.getClass().isAssignableFrom(PatientIdentifierType.class));
+	}
+	
+	/**
+	 * @see {@link PatientService#getPatientIdentifierType(Integer)}
+	 */
+	@Test
+	@Verifies(value = "should return null when patient identifier identifier does not exist", method = "getPatientIdentifierType(Integer)")
+	public void getPatientIdentifierType_shouldReturnNullWhenPatientIdentifierIdentifierDoesNotExist() throws Exception {
+		PatientIdentifierType identifierType = Context.getPatientService().getPatientIdentifierType(10000);
+		Assert.assertNull(identifierType);
+	}
+	
+	/**
+	 * @see {@link PatientService#getPatientIdentifierTypeByName(String)}
+	 */
+	@Test
+	@Verifies(value = "should fetch patient identifier type that exactly matches given name", method = "getPatientIdentifierTypeByName(String)")
+	public void getPatientIdentifierTypeByName_shouldFetchPatientIdentifierTypeThatExactlyMatchesGivenName()
+	        throws Exception {
+		
+		String identifierTypeName = "OpenMRS Identification Number";
+		PatientIdentifierType identifierType = Context.getPatientService()
+		        .getPatientIdentifierTypeByName(identifierTypeName);
+		Assert.assertNotNull(identifierType);
+		Assert.assertEquals(identifierType.getName(), identifierTypeName);
+		Assert.assertTrue(identifierType.getClass().isAssignableFrom(PatientIdentifierType.class));
+	}
+	
+	/**
+	 * @see {@link PatientService#getPatientIdentifierTypeByName(String)}
+	 */
+	@Test
+	@Verifies(value = "should not return patient identifier type that partially matches given name", method = "getPatientIdentifierTypeByName(String)")
+	public void getPatientIdentifierTypeByName_shouldNotReturnPatientIdentifierTypeThatPartiallyMatchesGivenName()
+	        throws Exception {
+		PatientIdentifierType identifierType = Context.getPatientService().getPatientIdentifierTypeByName("OpenMRS");
+		Assert.assertNull(identifierType);
+	}
+	
+	/**
+	 * @see {@link PatientService#getPatientIdentifierTypeByName(String)}
+	 */
+	@Test
+	@Verifies(value = "should return null when patient identifier type with given name does not exist", method = "getPatientIdentifierTypeByName(String)")
+	public void getPatientIdentifierTypeByName_shouldReturnNullWhenPatientIdentifierTypeWithGivenNameDoesNotExist()
+	        throws Exception {
+		PatientIdentifierType identifierType = Context.getPatientService().getPatientIdentifierTypeByName(
+		    "Invalid Identifier Example");
+		Assert.assertNull(identifierType);
+	}
+	
+	/**
+	 * @see {@link PatientService#getPatientIdentifierTypeByUuid(String)}
+	 */
+	@Test
+	@Verifies(value = "should fetch patient identifier type with given uuid", method = "getPatientIdentifierTypeByUuid(String)")
+	public void getPatientIdentifierTypeByUuid_shouldFetchPatientIdentifierTypeWithGivenUuid() throws Exception {
+		PatientIdentifierType identifierType = Context.getPatientService().getPatientIdentifierTypeByUuid(
+		    "1a339fe9-38bc-4ab3-b180-320988c0b968");
+		Assert.assertNotNull(identifierType);
+		Assert.assertTrue(identifierType.getClass().isAssignableFrom(PatientIdentifierType.class));
+	}
+	
+	/**
+	 * @see {@link PatientService#getPatientIdentifierTypeByUuid(String)}
+	 */
+	@Test
+	@Verifies(value = "should return null when patient identifier type with given uuid does not exist", method = "getPatientIdentifierTypeByUuid(String)")
+	public void getPatientIdentifierTypeByUuid_shouldReturnNullWhenPatientIdentifierTypeWithGivenUuidDoesNotExist()
+	        throws Exception {
+		PatientIdentifierType identifierType = Context.getPatientService().getPatientIdentifierTypeByUuid(
+		    "thisuuiddoesnotexist");
+		Assert.assertNull(identifierType);
+	}
+	
+	/**
+	 * @see {@link PatientService#getPatientIdentifierTypes(String,String,Boolean,Boolean)}
+	 */
+	@Test
+	@Verifies(value = "should fetch patient identifier types that match given name with given format", method = "getPatientIdentifierTypes(String,String,Boolean,Boolean)")
+	public void getPatientIdentifierTypes_shouldFetchPatientIdentifierTypesThatMatchGivenNameWithGivenFormat()
+	        throws Exception {
+		executeDataSet("org/openmrs/api/include/PatientServiceTest-createPatientIdentifierType.xml");
+		List<PatientIdentifierType> patientIdentifierTypes = Context.getPatientService().getPatientIdentifierTypes(
+		    "Test OpenMRS Identification Number", "java.lang.Integer", null, null);
+		
+		Assert.assertEquals(false, patientIdentifierTypes.isEmpty());
+		
+		for (PatientIdentifierType patientIdentifierType : patientIdentifierTypes) {
+			Assert.assertEquals("Test OpenMRS Identification Number", patientIdentifierType.getName());
+			Assert.assertEquals("java.lang.Integer", patientIdentifierType.getFormat());
+		}
+	}
+	
+	/**
+	 * @see {@link PatientService#getPatientIdentifierTypes(String,String,Boolean,Boolean)}
+	 */
+	@Test
+	@Verifies(value = "should fetch required patient identifier types when given required is true", method = "getPatientIdentifierTypes(String,String,Boolean,Boolean)")
+	public void getPatientIdentifierTypes_shouldFetchRequiredPatientIdentifierTypesWhenGivenRequiredIsTrue()
+	        throws Exception {
+		executeDataSet("org/openmrs/api/include/PatientServiceTest-createPatientIdentifierType.xml");
+		List<PatientIdentifierType> patientIdentifierTypes = Context.getPatientService().getPatientIdentifierTypes(null,
+		    null, true, null);
+		
+		Assert.assertTrue(!patientIdentifierTypes.isEmpty());
+		Assert.assertEquals(1, patientIdentifierTypes.size());
+		for (PatientIdentifierType patientIdentifierType : patientIdentifierTypes) {
+			Assert.assertTrue(patientIdentifierType.getRequired());
+		}
+	}
+	
+	/**
+	 * @see {@link PatientService#getPatientIdentifierTypes(String,String,Boolean,Boolean)}
+	 */
+	@Test
+	@Verifies(value = "should fetch non required patient identifier types when given required is false", method = "getPatientIdentifierTypes(String,String,Boolean,Boolean)")
+	public void getPatientIdentifierTypes_shouldFetchNonRequiredPatientIdentifierTypesWhenGivenRequiredIsFalse()
+	        throws Exception {
+		executeDataSet("org/openmrs/api/include/PatientServiceTest-createPatientIdentifierType.xml");
+		List<PatientIdentifierType> patientIdentifierTypes = Context.getPatientService().getPatientIdentifierTypes(null,
+		    null, false, null);
+		
+		Assert.assertTrue(!patientIdentifierTypes.isEmpty());
+		
+		for (PatientIdentifierType patientIdentifierType : patientIdentifierTypes) {
+			Assert.assertFalse(patientIdentifierType.getRequired());
+		}
+	}
+	
+	/**
+	 * @see {@link PatientService#getPatientIdentifierTypes(String,String,Boolean,Boolean)}
+	 */
+	@Test
+	@Verifies(value = "should fetch any patient identifier types when given required is null", method = "getPatientIdentifierTypes(String,String,Boolean,Boolean)")
+	public void getPatientIdentifierTypes_shouldFetchAnyPatientIdentifierTypesWhenGivenRequiredIsNull() throws Exception {
+		executeDataSet("org/openmrs/api/include/PatientServiceTest-createPatientIdentifierType.xml");
+		List<PatientIdentifierType> patientIdentifierTypes = Context.getPatientService().getPatientIdentifierTypes(null,
+		    null, null, null);
+		
+		Assert.assertTrue(!patientIdentifierTypes.isEmpty());
+		
+		Assert.assertEquals(5, patientIdentifierTypes.size());
+	}
+	
+	/**
+	 * @see {@link PatientService#getPatientIdentifierTypes(String,String,Boolean,Boolean)}
+	 */
+	@Test
+	@Verifies(value = "should fetch patient identifier types with check digit when given has check digit is true", method = "getPatientIdentifierTypes(String,String,Boolean,Boolean)")
+	public void getPatientIdentifierTypes_shouldFetchPatientIdentifierTypesWithCheckDigitWhenGivenHasCheckDigitIsTrue()
+	        throws Exception {
+		executeDataSet("org/openmrs/api/include/PatientServiceTest-createPatientIdentifierType.xml");
+		List<PatientIdentifierType> patientIdentifierTypes = Context.getPatientService().getPatientIdentifierTypes(null,
+		    null, null, true);
+		
+		Assert.assertTrue(!patientIdentifierTypes.isEmpty());
+		
+		for (PatientIdentifierType patientIdentifierType : patientIdentifierTypes) {
+			Assert.assertTrue(patientIdentifierType.hasCheckDigit());
+		}
+	}
+	
+	/**
+	 * @see {@link PatientService#getPatientIdentifierTypes(String,String,Boolean,Boolean)}
+	 */
+	@Test
+	@Verifies(value = "should fetch patient identifier types without check digit when given has check digit is false", method = "getPatientIdentifierTypes(String,String,Boolean,Boolean)")
+	public void getPatientIdentifierTypes_shouldFetchPatientIdentifierTypesWithoutCheckDigitWhenGivenHasCheckDigitIsFalse()
+	        throws Exception {
+		executeDataSet("org/openmrs/api/include/PatientServiceTest-createPatientIdentifierType.xml");
+		List<PatientIdentifierType> patientIdentifierTypes = Context.getPatientService().getPatientIdentifierTypes(null,
+		    null, null, false);
+		
+		Assert.assertTrue(!patientIdentifierTypes.isEmpty());
+		
+		for (PatientIdentifierType patientIdentifierType : patientIdentifierTypes) {
+			Assert.assertFalse(patientIdentifierType.hasCheckDigit());
+		}
+	}
+	
+	/**
+	 * @see {@link PatientService#getPatientIdentifierTypes(String,String,Boolean,Boolean)}
+	 */
+	@Test
+	@Verifies(value = "should fetch any patient identifier types when given has check digit is null", method = "getPatientIdentifierTypes(String,String,Boolean,Boolean)")
+	public void getPatientIdentifierTypes_shouldFetchAnyPatientIdentifierTypesWhenGivenHasCheckDigitIsNull()
+	        throws Exception {
+		executeDataSet("org/openmrs/api/include/PatientServiceTest-createPatientIdentifierType.xml");
+		List<PatientIdentifierType> patientIdentifierTypes = Context.getPatientService().getPatientIdentifierTypes(null,
+		    null, null, null);
+		
+		Assert.assertTrue(!patientIdentifierTypes.isEmpty());
+		
+		Assert.assertEquals(5, patientIdentifierTypes.size());
+	}
+	
+	/**
+	 * @see {@link PatientService#savePatientIdentifierType(PatientIdentifierType)}
+	 */
+	@Test
+	@Verifies(value = "should create new patient identifier type", method = "savePatientIdentifierType(PatientIdentifierType)")
+	public void savePatientIdentifierType_shouldCreateNewPatientIdentifierType() throws Exception {
+		PatientIdentifierType identifierType = new PatientIdentifierType();
+		
+		identifierType.setName("test");
+		identifierType.setDescription("test description");
+		identifierType.setRequired(false);
+		
+		Assert.assertNull(identifierType.getPatientIdentifierTypeId());
+		
+		patientService.savePatientIdentifierType(identifierType);
+		
+		PatientIdentifierType savedIdentifierType = patientService.getPatientIdentifierType(identifierType
+		        .getPatientIdentifierTypeId());
+		assertNotNull(savedIdentifierType);
+		
+	}
+	
+	/**
+	 * @see {@link PatientService#savePatientIdentifierType(PatientIdentifierType)}
+	 */
+	@Test
+	@Verifies(value = "should update existing patient identifier type", method = "savePatientIdentifierType(PatientIdentifierType)")
+	public void savePatientIdentifierType_shouldUpdateExistingPatientIdentifierType() throws Exception {
+		
+		PatientIdentifierType identifierType = Context.getPatientService().getAllPatientIdentifierTypes().get(0);
+		
+		Assert.assertNotNull(identifierType);
+		Assert.assertNotNull(identifierType.getPatientIdentifierTypeId());
+		Assert.assertEquals(2, identifierType.getPatientIdentifierTypeId().intValue());
+		Assert.assertNotSame("test", identifierType.getName());
+		
+		// Change existing patient identifier
+		identifierType.setName("test");
+		identifierType.setDescription("test description");
+		identifierType.setRequired(false);
+		
+		patientService.savePatientIdentifierType(identifierType);
+		
+		PatientIdentifierType savedIdentifierType = patientService.getPatientIdentifierType(2);
+		
+		assertNotNull(savedIdentifierType);
+		Assert.assertEquals("test", identifierType.getName());
+		assertTrue(savedIdentifierType.equals(identifierType));
+		
+	}
+	
+	/**
+	 * @see {@link PatientService#unretirePatientIdentifierType(PatientIdentifierType)}
+	 */
+	@Test
+	@Verifies(value = "should unretire patient identifier type", method = "unretirePatientIdentifierType(PatientIdentifierType)")
+	public void unretirePatientIdentifierType_shouldUnretirePatientIdentifierType() throws Exception {
+		PatientIdentifierType identifierType = Context.getPatientService().getPatientIdentifierType(4);
+		Assert.assertTrue(identifierType.isRetired());
+		Assert.assertNotNull(identifierType.getRetiredBy());
+		Assert.assertNotNull(identifierType.getRetireReason());
+		Assert.assertNotNull(identifierType.getDateRetired());
+		
+		PatientIdentifierType unretiredIdentifierType = Context.getPatientService().unretirePatientIdentifierType(
+		    identifierType);
+		Assert.assertFalse(unretiredIdentifierType.isRetired());
+		Assert.assertNull(unretiredIdentifierType.getRetiredBy());
+		Assert.assertNull(unretiredIdentifierType.getRetireReason());
+		Assert.assertNull(unretiredIdentifierType.getDateRetired());
+	}
+	
+	/**
+	 * @see {@link PatientService#unretirePatientIdentifierType(PatientIdentifierType)}
+	 */
+	@Test
+	@Verifies(value = "should return unretired patient identifier type", method = "unretirePatientIdentifierType(PatientIdentifierType)")
+	public void unretirePatientIdentifierType_shouldReturnUnretiredPatientIdentifierType() throws Exception {
+		PatientIdentifierType identifierType = Context.getPatientService().getPatientIdentifierType(4);
+		Assert.assertTrue(identifierType.isRetired());
+		Assert.assertNotNull(identifierType.getRetiredBy());
+		Assert.assertNotNull(identifierType.getRetireReason());
+		Assert.assertNotNull(identifierType.getDateRetired());
+		
+		PatientIdentifierType unretiredIdentifierType = Context.getPatientService().unretirePatientIdentifierType(
+		    identifierType);
+		Assert.assertFalse(unretiredIdentifierType.isRetired());
+		Assert.assertNull(unretiredIdentifierType.getRetiredBy());
+		Assert.assertNull(unretiredIdentifierType.getRetireReason());
+		Assert.assertNull(unretiredIdentifierType.getDateRetired());
+		
+	}
+	
+	/**
+	 * @see {@link PatientService#unvoidPatient(Patient)}
+	 */
+	@Test
+	@Verifies(value = "should unvoid given patient", method = "unvoidPatient(Patient)")
+	public void unvoidPatient_shouldUnvoidGivenPatient() throws Exception {
+		Patient patient = Context.getPatientService().getPatient(2);
+		
+		Patient voidedPatient = Context.getPatientService().voidPatient(patient, "Void for testing");
+		Assert.assertTrue(voidedPatient.isVoided());
+		Assert.assertNotNull(voidedPatient.getVoidedBy());
+		Assert.assertNotNull(voidedPatient.getVoidReason());
+		Assert.assertNotNull(voidedPatient.getDateVoided());
+		
+		Patient unvoidedPatient = Context.getPatientService().unvoidPatient(voidedPatient);
+		Assert.assertFalse(unvoidedPatient.isVoided());
+		Assert.assertNull(unvoidedPatient.getVoidedBy());
+		Assert.assertNull(unvoidedPatient.getVoidReason());
+		Assert.assertNull(unvoidedPatient.getDateVoided());
+	}
+	
+	/**
+	 * @see {@link PatientService#unvoidPatient(Patient)}
+	 */
+	@Test
+	@Verifies(value = "should return unvoided patient", method = "unvoidPatient(Patient)")
+	public void unvoidPatient_shouldReturnUnvoidedPatient() throws Exception {
+		Patient patient = Context.getPatientService().getPatient(2);
+		
+		Patient voidedPatient = Context.getPatientService().voidPatient(patient, "Void for testing");
+		Assert.assertTrue(voidedPatient.isVoided());
+		Assert.assertNotNull(voidedPatient.getVoidedBy());
+		Assert.assertNotNull(voidedPatient.getVoidReason());
+		Assert.assertNotNull(voidedPatient.getDateVoided());
+		
+		Patient unvoidedPatient = Context.getPatientService().unvoidPatient(voidedPatient);
+		Assert.assertFalse(unvoidedPatient.isVoided());
+		Assert.assertNull(unvoidedPatient.getVoidedBy());
+		Assert.assertNull(unvoidedPatient.getVoidReason());
+		Assert.assertNull(unvoidedPatient.getDateVoided());
+	}
+	
+	/**
+	 * @see {@link PatientService#voidPatient(Patient,String)}
+	 */
+	@Test
+	@Verifies(value = "should void given patient with given reason", method = "voidPatient(Patient,String)")
+	public void voidPatient_shouldVoidGivenPatientWithGivenReason() throws Exception {
+		Patient patient = Context.getPatientService().getPatient(2);
+		Patient voidedPatient = Context.getPatientService().voidPatient(patient, "Void for testing");
+		
+		Assert.assertTrue(voidedPatient.isVoided());
+		Assert.assertEquals("Void for testing", voidedPatient.getVoidReason());
+	}
+	
+	/**
+	 * @see {@link PatientService#voidPatient(Patient,String)}
+	 */
+	@Test
+	@Verifies(value = "should void all patient identifiers associated with given patient", method = "voidPatient(Patient,String)")
+	public void voidPatient_shouldVoidAllPatientIdentifiersAssociatedWithGivenPatient() throws Exception {
+		Patient patient = Context.getPatientService().getPatient(2);
+		Patient voidedPatient = Context.getPatientService().voidPatient(patient, "Void for testing");
+		for (PatientIdentifier patientIdentifier : voidedPatient.getIdentifiers()) {
+			Assert.assertTrue(patientIdentifier.isVoided());
+			Assert.assertNotNull(patientIdentifier.getVoidedBy());
+			Assert.assertNotNull(patientIdentifier.getVoidReason());
+			Assert.assertNotNull(patientIdentifier.getDateVoided());
+		}
+		
+	}
+	
+	/**
+	 * @see {@link PatientService#voidPatient(Patient,String)}
+	 */
+	@Test
+	@Verifies(value = "should return voided patient with given reason", method = "voidPatient(Patient,String)")
+	public void voidPatient_shouldReturnVoidedPatientWithGivenReason() throws Exception {
+		Patient patient = Context.getPatientService().getPatient(2);
+		Patient voidedPatient = Context.getPatientService().voidPatient(patient, "Void for testing");
+		
+		Assert.assertTrue(voidedPatient.isVoided());
+		Assert.assertNotNull(voidedPatient.getVoidedBy());
+		Assert.assertNotNull(voidedPatient.getVoidReason());
+		Assert.assertNotNull(voidedPatient.getDateVoided());
+		Assert.assertEquals("Void for testing", voidedPatient.getVoidReason());
+	}
+	
+	/**
+	 * @see {@link PatientService#voidPatient(Patient,String)}
+	 */
+	@Test
+	@Ignore
+	// TODO fix: NullPointerException in RequiredDataAdvice
+	@Verifies(value = "should return null when patient is null", method = "voidPatient(Patient,String)")
+	public void voidPatient_shouldReturnNullWhenPatientIsNull() throws Exception {
+		PatientService patientService = Context.getPatientService();
+		Patient voidedPatient = patientService.voidPatient(null, "No null patient should be voided");
+		Assert.assertNull(voidedPatient);
+	}
+	
+	/**
+	 * @see {@link PatientService#getPatientByUuid(String)}
+	 */
+	@Test
+	@Verifies(value = "should find object given valid uuid", method = "getPatientByUuid(String)")
+	public void getPatientByUuid_shouldFindObjectGivenValidUuid() throws Exception {
+		String uuid = "da7f524f-27ce-4bb2-86d6-6d1d05312bd5";
+		Patient patient = Context.getPatientService().getPatientByUuid(uuid);
+		Assert.assertEquals(2, (int) patient.getPatientId());
+	}
+	
+	/**
+	 * @see {@link PatientService#getPatientByUuid(String)}
+	 */
+	@Test
+	@Verifies(value = "should return null if no object found with given uuid", method = "getPatientByUuid(String)")
+	public void getPatientByUuid_shouldReturnNullIfNoObjectFoundWithGivenUuid() throws Exception {
+		Assert.assertNull(Context.getPatientService().getPatientByUuid("some invalid uuid"));
+	}
+	
+	/**
+	 * @see {@link PatientService#getPatientIdentifierByUuid(String)}
+	 */
+	@Test
+	@Verifies(value = "should find object given valid uuid", method = "getPatientIdentifierByUuid(String)")
+	public void getPatientIdentifierByUuid_shouldFindObjectGivenValidUuid() throws Exception {
+		String uuid = "ff41928c-3bca-48d9-a4dc-9198f6b2873b";
+		PatientIdentifier patientIdentifier = Context.getPatientService().getPatientIdentifierByUuid(uuid);
+		Assert.assertEquals(1, (int) patientIdentifier.getPatientIdentifierId());
+	}
+	
+	/**
+	 * @see {@link PatientService#getPatientIdentifierByUuid(String)}
+	 */
+	@Test
+	@Verifies(value = "should return null if no object found with given uuid", method = "getPatientIdentifierByUuid(String)")
+	public void getPatientIdentifierByUuid_shouldReturnNullIfNoObjectFoundWithGivenUuid() throws Exception {
+		Assert.assertNull(Context.getPatientService().getPatientIdentifierByUuid("some invalid uuid"));
+	}
+	
+	/**
+	 * @see {@link PatientService#getPatientIdentifierTypeByUuid(String)}
+	 */
+	@Test
+	@Verifies(value = "should find object given valid uuid", method = "getPatientIdentifierTypeByUuid(String)")
+	public void getPatientIdentifierTypeByUuid_shouldFindObjectGivenValidUuid() throws Exception {
+		String uuid = "1a339fe9-38bc-4ab3-b180-320988c0b968";
+		PatientIdentifierType patientIdentifierType = Context.getPatientService().getPatientIdentifierTypeByUuid(uuid);
+		Assert.assertEquals(1, (int) patientIdentifierType.getPatientIdentifierTypeId());
+	}
+	
+	/**
+	 * @see {@link PatientService#getPatientIdentifierTypeByUuid(String)}
+	 */
+	@Test
+	@Verifies(value = "should return null if no object found with given uuid", method = "getPatientIdentifierTypeByUuid(String)")
+	public void getPatientIdentifierTypeByUuid_shouldReturnNullIfNoObjectFoundWithGivenUuid() throws Exception {
+		Assert.assertNull(Context.getPatientService().getPatientIdentifierTypeByUuid("some invalid uuid"));
+	}
+	
+	/**
+	 * @see PatientService#mergePatients(Patient,Patient)
+	 */
+	@Test
+	@Verifies(value = "should copy nonvoided addresses to preferred patient", method = "mergePatients(Patient,Patient)")
+	public void mergePatients_shouldCopyNonvoidedAddressesToPreferredPatient() throws Exception {
+		Patient preferred = patientService.getPatient(7);
+		Patient notPreferred = patientService.getPatient(8);
+		
+		patientService.mergePatients(preferred, notPreferred);
+		
+		// make sure one of their addresses has the city of "Jabali"
+		boolean found = false;
+		for (PersonAddress pa : preferred.getAddresses()) {
+			if (pa.getCityVillage().equals("Jabali"))
+				found = true;
+		}
+		
+		Assert.assertTrue("odd, user 7 didn't get user 8's address", found);
+	}
+	
+	/**
+	 * @see PatientService#mergePatients(Patient,Patient)
+	 */
+	@Test
+	@Verifies(value = "should not mark addresses of non-preferred patient as preferred", method = "mergePatients(Patient,Patient)")
+	public void mergePatients_shouldOnlyMarkAddressesOfPreferredPatientAsPreferred() throws Exception {
+		
+		Patient preferred = patientService.getPatient(7);
+		Patient notPreferred = patientService.getPatient(8);
+		
+		// since the test data has no preferred addresses, we need to mark addresses to preferred to set up the test
+		preferred.getPersonAddress().setPreferred(true);
+		notPreferred.getPersonAddress().setPreferred(true);
+		
+		patientService.savePatient(preferred);
+		patientService.savePatient(notPreferred);
+		
+		patientService.mergePatients(preferred, notPreferred);
+		
+		Assert.assertThat(preferred.getAddresses().size(), is(2));
+		
+		// make sure only the address from the preferred patient is marked as preferred
+		for (PersonAddress pa : preferred.getAddresses()) {
+			if (pa.getCityVillage().equals("Jabali")) {
+				Assert.assertFalse(pa.isPreferred());
+			}
+		}
+		
+	}
+	
+	/**
+	 * @see PatientService#mergePatients(Patient, Patient)
+	 */
+	@Test
+	@Verifies(value = "should copy nonvoided identifiers to preferred patient", method = "mergePatients(Patient,Patient)")
+	public void mergePatients_shouldCopyNonvoidedIdentifiersToPreferredPatient() throws Exception {
+		Patient preferred = patientService.getPatient(7);
+		Patient notPreferred = patientService.getPatient(8);
+		
+		PatientIdentifier nonvoidedPI = null;
+		PatientIdentifier voidedPI = null;
+		
+		for (PatientIdentifier patientIdentifier : notPreferred.getIdentifiers()) {
+			if (patientIdentifier.getIdentifier().equals("7TU-8")) {
+				nonvoidedPI = patientIdentifier;
+			}
+			if (patientIdentifier.getIdentifier().equals("ABC123")) {
+				voidedPI = patientIdentifier;
+			}
+		}
+		
+		patientService.mergePatients(preferred, notPreferred);
+		
+		Assert.assertNotNull(nonvoidedPI);
+		Assert
+		        .assertTrue(contains(new ArrayList<PatientIdentifier>(preferred.getIdentifiers()), nonvoidedPI
+		                .getIdentifier()));
+		Assert.assertNotNull(voidedPI);
+		Assert.assertFalse(contains(new ArrayList<PatientIdentifier>(preferred.getIdentifiers()), voidedPI.getIdentifier()));
+	}
+	
+	public static boolean contains(List<PatientIdentifier> list, String identifier) {
+		for (PatientIdentifier patientIdentifier : list) {
+			if (patientIdentifier.getIdentifier().equals(identifier)) {
+				return true;
+			}
+		}
+		return false;
+	}
+	
+	/**
+	 * @see PatientService#mergePatients(Patient,Patient)
+	 */
+	@Test
+	@Verifies(value = "should copy nonvoided names to preferred patient", method = "mergePatients(Patient,Patient)")
+	public void mergePatients_shouldCopyNonvoidedNamesToPreferredPatient() throws Exception {
+		Patient preferred = patientService.getPatient(7);
+		Patient notPreferred = patientService.getPatient(8);
+		
+		patientService.mergePatients(preferred, notPreferred);
+		
+		// make sure one of their addresses has the first name of "Anet"
+		boolean found = false;
+		for (PersonName pn : preferred.getNames()) {
+			if (pn.getGivenName().equals("Anet"))
+				found = true;
+		}
+		
+		Assert.assertTrue("odd, user 7 didn't get user 8's names", found);
+	}
+	
+	/**
+	 * @see {@link PatientService#getPatientByUuid(String)}
+	 */
+	@Test
+	@Verifies(value = "should fetch patient with given uuid", method = "getPatientByUuid(String)")
+	public void getPatientByUuid_shouldFetchPatientWithGivenUuid() throws Exception {
+		String uuid = "da7f524f-27ce-4bb2-86d6-6d1d05312bd5";
+		Patient patient = Context.getPatientService().getPatientByUuid(uuid);
+		Assert.assertEquals(2, (int) patient.getPatientId());
+	}
+	
+	/**
+	 * @see {@link PatientService#getPatientByUuid(String)}
+	 */
+	@Test
+	@Verifies(value = "should return null if patient not found with given uuid", method = "getPatientByUuid(String)")
+	public void getPatientByUuid_shouldReturnNullIfPatientNotFoundWithGivenUuid() throws Exception {
+		Assert.assertNull(Context.getPatientService().getPatientByUuid("some invalid uuid"));
+	}
+	
+	/**
+	 * @see {@link PatientService#getPatientIdentifierByUuid(String)}
+	 */
+	@Test
+	@Verifies(value = "should fetch patient identifier with given uuid", method = "getPatientIdentifierByUuid(String)")
+	public void getPatientIdentifierByUuid_shouldFetchPatientIdentifierWithGivenUuid() throws Exception {
+		String uuid = "ff41928c-3bca-48d9-a4dc-9198f6b2873b";
+		PatientIdentifier patientIdentifier = Context.getPatientService().getPatientIdentifierByUuid(uuid);
+		Assert.assertEquals(1, (int) patientIdentifier.getPatientIdentifierId());
+	}
+	
+	/**
+	 * @see {@link PatientService#getPatientIdentifierByUuid(String)}
+	 */
+	@Test
+	@Verifies(value = "return null if patient identifier not found with given uuid", method = "getPatientIdentifierByUuid(String)")
+	public void getPatientIdentifierByUuid_shouldReturnNullIfPatientIdentifierNotFoundWithGivenUuid() throws Exception {
+		Assert.assertNull(Context.getPatientService().getPatientIdentifierByUuid("some invalid uuid"));
+	}
+	
+	/**
+	 * @see {@link PatientService#mergePatients(Patient,Patient)}
+	 */
+	@Test
+	@Verifies(value = "should not copy over relationships that are only between the preferred and notpreferred patient", method = "mergePatients(Patient,Patient)")
+	public void mergePatients_shouldNotCopyOverRelationshipsThatAreOnlyBetweenThePreferredAndNotpreferredPatient()
+	        throws Exception {
+		executeDataSet(PATIENT_RELATIONSHIPS_XML);
+		
+		Patient preferred = patientService.getPatient(999);
+		Patient notPreferred = patientService.getPatient(2);
+		voidOrders(Collections.singleton(notPreferred));
+		
+		patientService.mergePatients(preferred, notPreferred);
+	}
+	
+	/**
+	 * @see {@link PatientService#getPatientIdentifiers(String,List,List,List,Boolean)}
+	 */
+	@Test
+	@Verifies(value = "should return only non voided patients and patient identifiers", method = "getPatientIdentifiers(String,List<QPatientIdentifierType;>,List<QLocation;>,List<QPatient;>,Boolean)")
+	public void getPatientIdentifiers_shouldReturnOnlyNonVoidedPatientsAndPatientIdentifiers() throws Exception {
+		// sanity check. make sure there is at least one voided patient
+		Patient patient = patientService.getPatient(999);
+		Assert.assertTrue("This patient should be voided", patient.isVoided());
+		Assert.assertFalse("This test expects the patient to be voided BUT the identifier to be NONvoided",
+		    ((PatientIdentifier) (patient.getIdentifiers().toArray()[0])).isVoided());
+		
+		// now fetch all identifiers
+		List<PatientIdentifier> patientIdentifiers = patientService.getPatientIdentifiers(null, null, null, null, null);
+		for (PatientIdentifier patientIdentifier : patientIdentifiers) {
+			Assert.assertFalse("No voided identifiers should be returned", patientIdentifier.isVoided());
+			Assert.assertFalse("No identifiers of voided patients should be returned", patientIdentifier.getPatient()
+			        .isVoided());
+		}
+	}
+	
+	/**
+	 * @see {@link PatientService#getPatients(String, String, java.util.List, boolean)}
+	 */
+	@Test
+	@Verifies(value = "support simple regex", method = "getPatients(null,Identifier,null,false)")
+	public void getPatients_shouldSupportSimpleRegex() throws Exception {
+		Context.getAdministrationService().saveGlobalProperty(
+		    new GlobalProperty(OpenmrsConstants.GLOBAL_PROPERTY_PATIENT_IDENTIFIER_REGEX, "^0*@SEARCH@([A-Z]+-[0-9])?$"));
+		PatientIdentifier identifier = new PatientIdentifier("1234-4", new PatientIdentifierType(1), new Location(1));
+		identifier.setCreator(new User(1));
+		identifier.setDateCreated(new Date());
+		Patient patient = Context.getPatientService().getPatient(2);
+		patient.addIdentifier(identifier);
+		Context.getPatientService().savePatient(patient);
+		assertEquals(1, Context.getPatientService().getPatients("1234-4").size());
+	}
+	
+	/**
+	 * @verifies {@link PatientService#getPatients(String,String,List<QPatientIdentifierType
+	 *           ;>,null)} test = should return empty list when no match is found
+	 */
+	@Test
+	@Verifies(value = "should return empty list when no match is found", method = "getPatients(String,String,List<PatientIdentifierType>,boolean)")
+	public void getPatients_shouldReturnEmptyListWhenNoMatchIsFound() throws Exception {
+		initializeInMemoryDatabase();
+		executeDataSet(CREATE_PATIENT_XML);
+		authenticate();
+		
+		List<Patient> patientList = patientService.getPatients(null, "???", null, false);
+		assertNotNull("an empty list should be returned instead of a null object", patientList);
+		assertEquals(0, patientList.size());
+	}
+	
+	/**
+	 * @verifies {@link PatientService#getPatient(Integer)} test = should update an existing patient
+	 */
+	@Test
+	@Verifies(value = "should update an existing patient", method = "savePatient(Patient)")
+	public void savePatient_shouldUpdateAnExistingPatient() throws Exception {
+		
+		Patient patient = patientService.getPatient(2);
+		// just some sanity checks
+		assertNotNull("There should be a patient with patient_id of 2", patient);
+		assertTrue("The patient should be listed as male", patient.getGender().equals("M"));
+		
+		patient.setGender("F");
+		patientService.savePatient(patient);
+		Patient patient2 = patientService.getPatient(patient.getPatientId());
+		assertTrue("The updated patient and the orig patient should still be equal", patient.equals(patient2));
+		
+		assertTrue("The gender should be new", patient2.getGender().equals("F"));
+	}
+	
+	/**
+	 * @verifies {@link PatientService#savePatient(Patient)} test = should fail when patient does
+	 *           not have any patient identifiers
+	 */
+	@Test
+	@Verifies(value = "should fail when patient does not have any patient identifiers", method = "savePatient(Patient)")
+	public void savePatient_shouldFailWhenPatientDoesNotHaveAnyPatientIdentifiers() throws Exception {
+		Patient patient = new Patient();
+		// a sanity check first
+		assertTrue(patient.getIdentifiers().isEmpty());
+		try {
+			patientService.savePatient(patient);
+			Assert.fail("should fail when patient does not have any patient identifiers");
+		}
+		catch (Exception e) {}
+	}
+	
+	/**
+	 * @verifies {@link PatientService#getAllPatients()} test = should fetch all non voided patients
+	 */
+	@Test
+	@Verifies(value = "should fetch all non voided patients", method = "getAllPatients()")
+	public void getAllPatients_shouldFetchAllNonVoidedPatients() throws Exception {
+		List<Patient> allPatients = patientService.getAllPatients();
+		// there are 1 voided and 4 nonvoided patients in
+		// standardTestDataset.xml
+		assertEquals(4, allPatients.size());
+	}
+	
+	/**
+	 * @verifies {@link PatientService#getAllPatients(null)} test = should fetch non voided patients
+	 *           when given include voided is false
+	 */
+	@Test
+	@Verifies(value = "should fetch non voided patients when given include voided is false", method = "getAllPatients(boolean)")
+	public void getAllPatients_shouldFetchNonVoidedPatientsWhenGivenIncludeVoidedIsFalse() throws Exception {
+		List<Patient> allPatients = patientService.getAllPatients(false);
+		// there are 1 voided and 4 nonvoided patients in
+		// standardTestDataset.xml
+		assertEquals(4, allPatients.size());
+	}
+	
+	/**
+	 * @verifies {@link PatientService#getAllPatients(null)} test = should fetch voided patients
+	 *           when given include voided is true
+	 */
+	@Test
+	@Verifies(value = "should fetch voided patients when given include voided is true", method = "getAllPatients(boolean)")
+	public void getAllPatients_shouldFetchVoidedPatientsWhenGivenIncludeVoidedIsTrue() throws Exception {
+		List<Patient> allPatients = patientService.getAllPatients(true);
+		// there are 1 voided and 4 nonvoided patients in
+		// standardTestDataset.xml
+		assertEquals(5, allPatients.size());
+	}
+	
+	/**
+	 * @verifies {@link PatientService#getPatients(String,String,List<QPatientIdentifierType
+	 *           ;>,null)} test = should fetch all patients that partially match given name
+	 */
+	@SkipBaseSetup
+	@Test
+	@Verifies(value = "should fetch all patients that partially match given name", method = "getPatients(String,String,List<PatientIdentifierType>,boolean)")
+	public void getPatients_shouldFetchAllPatientsThatPartiallyMatchGivenName() throws Exception {
+		initializeInMemoryDatabase();
+		executeDataSet(FIND_PATIENTS_XML);
+		authenticate();
+		
+		List<Patient> patients = patientService.getPatients("Jea", null, null, false);
+		// patients with patientId of 4, 5, & 6 contain "Jea" at the start of a
+		// first name
+		assertTrue("getPatients failed to find patient whose first name included partial match", patients
+		        .contains(patientService.getPatient(4)));
+		assertTrue("getPatients failed to find patient whose family name included partial match", patients
+		        .contains(patientService.getPatient(5)));
+		assertTrue("getPatients failed to find patient whose family name included partial match", patients
+		        .contains(patientService.getPatient(6)));
+		// patients with patientId of 2 and 3 do not contain "Jea" in their name
+		assertFalse("getPatients failed to exclude patient whose first name did not include the partial string", patients
+		        .contains(patientService.getPatient(2)));
+		assertFalse("getPatients failed to exclude patient whose first name did not include the partial string", patients
+		        .contains(patientService.getPatient(3)));
+		
+		// Try it with a string that is part of a last name and in the middle of
+		// a first name
+		patients = patientService.getPatients("Claud", null, null, false);
+		// patients with patientId of 4, 5, & 6 contain "Claud" in a first or
+		// second name
+		assertTrue("getPatients failed to find patient whose family name included partial match", patients
+		        .contains(patientService.getPatient(5)));
+		assertTrue("getPatients failed to find patient whose family name included partial match", patients
+		        .contains(patientService.getPatient(6)));
+		// patients with patientId of 2 and 3 do not contain "Claud" in their
+		// name
+		assertFalse("getPatients failed to exclude patient whose name did not include the partial string", patients
+		        .contains(patientService.getPatient(2)));
+		assertFalse("getPatients failed to exclude patient whose name did not include the partial string", patients
+		        .contains(patientService.getPatient(3)));
+	}
+	
+	/**
+	 * @verifies {@link PatientService#purgePatient(Patient)} test = should delete patient from
+	 *           database
+	 */
+	@SkipBaseSetup
+	@Test
+	@Verifies(value = "should delete patient from database", method = "purgePatient(Patient)")
+	public void purgePatient_shouldDeletePatientFromDatabase() throws Exception {
+		initializeInMemoryDatabase();
+		executeDataSet(FIND_PATIENTS_XML);
+		authenticate();
+		
+		// verify patient with ID 2 exists in database
+		Patient patientToPurge = patientService.getPatient(2);
+		assertNotNull(patientToPurge);
+		
+		// purge the patient
+		patientService.purgePatient(patientToPurge);
+		// if the patient doesn't exist in the database, getPatient should
+		// return null now
+		assertNull(patientService.getPatient(2));
+	}
+	
+	/**
+	 * @verifies {@link PatientService#getPatients(String,String,List<QPatientIdentifierType
+	 *           ;>,null)} test = should not return voided patients
+	 */
+	@SkipBaseSetup
+	@Test
+	@Verifies(value = "should not return voided patients", method = "getPatients(String,String,List<QPatientIdentifierType;>,null)")
+	public void getPatients_shouldNotReturnVoidedPatients() throws Exception {
+		initializeInMemoryDatabase();
+		executeDataSet(FIND_PATIENTS_XML);
+		authenticate();
+		
+		// verify patient is voided
+		assertTrue(patientService.getPatient(3).isVoided());
+		// ask for list of patients with this name, expect none back because
+		// patient is voided
+		List<Patient> patients = patientService.getPatients("I am voided", null, null, false);
+		assertEquals(patients.size(), 0);
+	}
+	
+	/**
+	 * @verifies {@link PatientService#exitFromCare(Patient,Date,Concept)} test = should throw error
+	 *           when given date exited is null
+	 */
+	@Test(expected = APIException.class)
+	@Verifies(value = "should throw error when given date exited is null", method = "exitFromCare(Patient,Date,Concept)")
+	public void exitFromCare_shouldThrowErrorWhenGivenDateExitedIsNull() throws Exception {
+		// run with correctly-formed parameters first to make sure that the
+		// null is the problem when running with a null parameter
+		try {
+			patientService.exitFromCare(patientService.getPatient(7), new Date(), new Concept());
+		}
+		catch (Exception e) {
+			fail("failed with correct parameters");
+		}
+		// now try a null date parameter
+		patientService.exitFromCare(patientService.getPatient(8), null, new Concept());
+	}
+	
+	/**
+	 * @verifies {@link PatientService#exitFromCare(Patient,Date,Concept)} test = should throw error
+	 *           when given patient is null
+	 */
+	@Test(expected = APIException.class)
+	@Verifies(value = "should throw error when given patient is null", method = "exitFromCare(Patient,Date,Concept)")
+	public void exitFromCare_shouldThrowErrorWhenGivenPatientIsNull() throws Exception {
+		// run with correctly-formed parameters first to make sure that the
+		// null is the problem when running with a null parameter
+		try {
+			patientService.exitFromCare(patientService.getPatient(7), new Date(), new Concept());
+		}
+		catch (Exception e) {
+			fail("failed with correct parameters");
+		}
+		// now try a null patient parameter
+		patientService.exitFromCare(null, new Date(), new Concept());
+	}
+	
+	/**
+	 * @verifies {@link PatientService#exitFromCare(Patient,Date,Concept)} test = should throw error
+	 *           when given reason for exist is null
+	 */
+	@Test(expected = APIException.class)
+	@Verifies(value = "should throw error when given reason for exist is null", method = "exitFromCare(Patient,Date,Concept)")
+	public void exitFromCare_shouldThrowErrorWhenGivenReasonForExistIsNull() throws Exception {
+		// run with correctly-formed parameters first to make sure that the
+		// null is the problem when running with a null parameter
+		try {
+			patientService.exitFromCare(patientService.getPatient(7), new Date(), new Concept());
+		}
+		catch (Exception e) {
+			fail("failed with correct parameters");
+		}
+		// now try a null reason parameter
+		patientService.exitFromCare(patientService.getPatient(8), new Date(), null);
+	}
+	
+	/**
+	 * @see {@link PatientService#getPatients(String, String, java.util.List, boolean)}
+	 */
+	@Test
+	@Verifies(value = "support pattern using last digit as check digit", method = "getPatients(null,Identifier,null,false)")
+	public void getPatients_shouldSupportPatternUsingLastDigitAsCheckDigit() throws Exception {
+		Context.getAdministrationService().saveGlobalProperty(
+		    new GlobalProperty(OpenmrsConstants.GLOBAL_PROPERTY_PATIENT_IDENTIFIER_SEARCH_PATTERN,
+		            "@SEARCH@,0@SEARCH@,@SEARCH-1@-@CHECKDIGIT@,0@SEARCH-1@-@CHECKDIGIT@"));
+		// "^(0*@SEARCH-1@-@CHECKDIGIT@)$"));
+		PatientIdentifier identifier = new PatientIdentifier("1234-4", new PatientIdentifierType(1), new Location(1));
+		identifier.setCreator(new User(1));
+		identifier.setDateCreated(new Date());
+		Patient patient = Context.getPatientService().getPatient(2);
+		patient.addIdentifier(identifier);
+		Context.getPatientService().savePatient(patient);
+		assertEquals(1, Context.getPatientService().getPatients("12344").size());
+		assertEquals(1, Context.getPatientService().getPatients("1234-4").size());
+	}
+	
+	/**
+	 * @see {@link PatientService#getPatientIdentifier(Integer patientId)}
+	 */
+	@Test
+	@Verifies(value = "should return the patient's identifier", method = "getPatientIdentifier(Integer patientIdentifierId)")
+	public void getPatientIdentifier_shouldReturnThePatientsIdentifier() throws Exception {
+		
+		Assert.assertEquals("101-6", patientService.getPatientIdentifier(2).getIdentifier());
+		Assert.assertEquals(1, patientService.getPatientIdentifier(2).getIdentifierType().getPatientIdentifierTypeId()
+		        .intValue());
+	}
+	
+	/**
+	 * @see {@link PatientService#getPatientIdentifier(Integer patientId)}
+	 */
+	
+	@Test
+	@Verifies(value = "should void given patient identifier with given reason", method = "voidPatientIdentifier(PatientIdentifier, String)")
+	public void voidPatientIdentifier_shouldVoidGivenPatientIdentifierWithGivenReason() throws Exception {
+		Patient patient = patientService.getPatientIdentifier(3).getPatient();
+		int oldActiveIdentifierSize = patient.getActiveIdentifiers().size();
+		PatientIdentifier patientIdentifierToVoid = patientService.getPatientIdentifier(3);
+		
+		PatientIdentifier voidedIdentifier = patientService.voidPatientIdentifier(patientIdentifierToVoid, "Testing");
+		// was the void reason set
+		Assert.assertEquals("Testing", voidedIdentifier.getVoidReason());
+		// patient's active identifiers must have reduced by 1 if the identifier
+		// was successfully voided
+		Assert.assertEquals(oldActiveIdentifierSize - 1, patient.getActiveIdentifiers().size());
+	}
+	
+	@Test
+	@Verifies(value = "should create new patientIndentifier", method = "savePatientIdentifier(PatientIdentifier)")
+	public void savePatientIdentifier_shouldCreateNewPatientIndentifier() throws Exception {
+		PatientIdentifier patientIdentifier = new PatientIdentifier("677-56-6666", new PatientIdentifierType(4),
+		        new Location(1));
+		Patient associatedPatient = patientService.getPatient(2);
+		patientIdentifier.setPatient(associatedPatient);
+		PatientIdentifier createdPatientIdentifier = patientService.savePatientIdentifier(patientIdentifier);
+		Assert.assertNotNull(createdPatientIdentifier);
+		Assert.assertNotNull(createdPatientIdentifier.getPatientIdentifierId());
+	}
+	
+	@Test
+	@Verifies(value = "should update an existing patient identifier", method = "savePatientIdentifier(PatientIdentifier)")
+	public void savePatientIdentifier_shouldUpdateAnExistingPatientIdentifier() throws Exception {
+		PatientIdentifier patientIdentifier = patientService.getPatientIdentifier(7);
+		patientIdentifier.setIdentifier("NEW-ID");
+		PatientIdentifier updatedPatientIdentifier = patientService.savePatientIdentifier(patientIdentifier);
+		Assert.assertNotNull(updatedPatientIdentifier);
+		Assert.assertEquals("NEW-ID", updatedPatientIdentifier.getIdentifier());
+	}
+	
+	@Test
+	@Verifies(value = "should delete patient identifier from database", method = "purgePatientIdentifier(PatientIdentifier)")
+	public void purgePatientIdentifier_shouldDeletePatientIdentifierFromDatabase() throws Exception {
+		PatientIdentifier patientIdentifier = patientService.getPatientIdentifier(7);
+		patientService.purgePatientIdentifier(patientIdentifier);
+		Assert.assertNull(patientService.getPatientIdentifier(7));
+		
+	}
+	
+	/**
+	 * @verifies {@link PatientService#savePatientIdentifier(PatientIdentifier)} test = should throw
+	 *           an APIException when one of the required fields is null
+	 */
+	@Test(expected = APIException.class)
+	@Verifies(value = "should throw an APIException when one of the required fields is null", method = "savePatientIdentifier(PatientIdentifier)")
+	public void savePatientIdentifier_shouldThrowAnAPIExceptionWhenOneOfTheRequiredFieldsIsNull() throws Exception {
+		PatientIdentifier patientIdentifier = patientService.getPatientIdentifier(7);
+		patientIdentifier.setIdentifier(null);
+		patientService.savePatientIdentifier(patientIdentifier);
+		
+	}
+	
+	/**
+	 * @verifies {@link PatientService#savePatientIdentifier(PatientIdentifier)} test = should throw
+	 *           an APIException if the patientIdentifier string is a white space
+	 */
+	@Test(expected = APIException.class)
+	@Verifies(value = "should throw an APIException if the patientIdentifier string is a white space", method = "savePatientIdentifier(PatientIdentifier)")
+	public void savePatientIdentifier_shouldThrowAnAPIExceptionIfThePatientIdentifierStringIsAWhiteSpace() throws Exception {
+		PatientIdentifier patientIdentifier = patientService.getPatientIdentifier(7);
+		patientIdentifier.setIdentifier(" ");
+		patientService.savePatientIdentifier(patientIdentifier);
+	}
+	
+	/**
+	 * @verifies {@link PatientService#savePatientIdentifier(PatientIdentifier)} test = should throw
+	 *           an APIException if the patientIdentifier string is an empty string
+	 */
+	@Test(expected = APIException.class)
+	@Verifies(value = "should throw an APIException if the patientIdentifier string is an empty string", method = "savePatientIdentifier(PatientIdentifier)")
+	public void savePatientIdentifier_shouldThrowAnAPIExceptionIfThePatientIdentifierStringIsAnEmptyString()
+	        throws Exception {
+		PatientIdentifier patientIdentifier = patientService.getPatientIdentifier(7);
+		patientIdentifier.setIdentifier("");
+		patientService.savePatientIdentifier(patientIdentifier);
+	}
+	
+	/**
+	 * @see {@link PatientService#savePatientIdentifier(PatientIdentifier)}
+	 */
+	@Test
+	@Verifies(value = "should pass if patient identifer type's location behaviour is NOT_USED and location is null", method = "savePatientIdentifier(PatientIdentifierType)")
+	public void savePatientIdentifier_shouldAllowLocationToBeNullWhenLocationBehaviourIsNotUsed() {
+		PatientIdentifier patientIdentifier = patientService.getPatientIdentifier(7);
+		patientIdentifier.setLocation(null);
+		patientIdentifier.getIdentifierType().setLocationBehavior(PatientIdentifierType.LocationBehavior.NOT_USED);
+		patientService.savePatientIdentifier(patientIdentifier);
+	}
+	
+	/**
+	 * @see {@link PatientService#savePatientIdentifier(PatientIdentifier)}
+	 */
+	@Test(expected = ValidationException.class)
+	@Verifies(value = "should fail if patient identifer type's location behaviour is REQUIRED and location is null", method = "savePatientIdentifier(PatientIdentifierType)")
+	public void savePatientIdentifier_shouldAllowLocationToBeNullWhenLocationBehaviourIsRequired() {
+		PatientIdentifier patientIdentifier = patientService.getPatientIdentifier(7);
+		patientIdentifier.setLocation(null);
+		patientIdentifier.getIdentifierType().setLocationBehavior(PatientIdentifierType.LocationBehavior.REQUIRED);
+		patientService.savePatientIdentifier(patientIdentifier);
+	}
+	
+	/**
+	 * @verifies {@link PatientService#voidPatientIdentifier(PatientIdentifier,String)} test =
+	 *           should throw an APIException if the reason is null
+	 */
+	@Test(expected = APIException.class)
+	@Verifies(value = "should throw an APIException if the reason is null", method = "voidPatientIdentifier(PatientIdentifier, String)")
+	public void voidPatientIdentifier_shouldThrowAnAPIExceptionIfTheReasonIsNull() throws Exception {
+		PatientIdentifier patientIdentifierToVoid = patientService.getPatientIdentifier(3);
+		patientService.voidPatientIdentifier(patientIdentifierToVoid, null);
+	}
+	
+	/**
+	 * @verifies {@link PatientService#voidPatientIdentifier(PatientIdentifier,String)} test =
+	 *           should throw an APIException if the reason is an empty string
+	 */
+	@Test(expected = APIException.class)
+	@Verifies(value = "should throw an APIException if the reason is an empty string", method = "voidPatientIdentifier(PatientIdentifier, String)")
+	public void voidPatientIdentifier_shouldThrowAnAPIExceptionIfTheReasonIsAnEmptyString() throws Exception {
+		PatientIdentifier patientIdentifierToVoid = patientService.getPatientIdentifier(3);
+		patientService.voidPatientIdentifier(patientIdentifierToVoid, "");
+	}
+	
+	/**
+	 * @verifies {@link PatientService#voidPatientIdentifier(PatientIdentifier,String)} test =
+	 *           should throw an APIException if the reason is a white space character
+	 */
+	@Test(expected = APIException.class)
+	@Verifies(value = "should throw an APIException if the reason is a white space character", method = "voidPatientIdentifier(PatientIdentifier, String)")
+	public void voidPatientIdentifier_shouldThrowAnAPIExceptionIfTheReasonIsAWhiteSpaceCharacter() throws Exception {
+		PatientIdentifier patientIdentifierToVoid = patientService.getPatientIdentifier(3);
+		patientService.voidPatientIdentifier(patientIdentifierToVoid, " ");
+	}
+	
+	/**
+	 * @verifies {@link PatientService#mergePatients(Patient, List)}
+	 */
+	@Test
+	public void mergePatients_shouldMergeAllNonPreferredPatientsInTheTheNotPreferredListToPreferredPatient()
+	        throws Exception {
+		Patient preferred = patientService.getPatient(6);
+		List<Patient> notPreferred = new ArrayList<Patient>();
+		notPreferred.add(patientService.getPatient(7));
+		notPreferred.add(patientService.getPatient(8));
+		voidOrders(notPreferred);
+		patientService.mergePatients(preferred, notPreferred);
+		Assert.assertFalse(patientService.getPatient(6).isVoided());
+		Assert.assertTrue(patientService.getPatient(7).isVoided());
+		Assert.assertTrue(patientService.getPatient(8).isVoided());
+	}
+	
+	/**
+	 * @see {@link PatientService#getProblems(Patient)}
+	 */
+	@Test
+	@Verifies(value = "return empty list if no problems exist for this Patient", method = "getProblems(Patient)")
+	public void getProblems_shouldReturnEmptyListIfNoProblemsExistForThisPatient() throws Exception {
+		executeDataSet(ACTIVE_LIST_INITIAL_XML);
+		
+		Patient p = patientService.getPatient(3);
+		List<Problem> problems = patientService.getProblems(p);
+		Assert.assertNotNull(problems);
+		assertEqualsInt(0, problems.size());
+	}
+	
+	/**
+	 * @see {@link PatientService#getAllergies(Patient)}
+	 */
+	@Test
+	@Verifies(value = "return empty list if no allergies exist for this Patient", method = "getAllergies(Patient)")
+	public void getAllergies_shouldReturnEmptyListIfNoAllergiesExistForThisPatient() throws Exception {
+		executeDataSet(ACTIVE_LIST_INITIAL_XML);
+		
+		Patient p = patientService.getPatient(3);
+		List<Allergy> allergies = patientService.getAllergies(p);
+		Assert.assertNotNull(allergies);
+		assertEqualsInt(0, allergies.size());
+	}
+	
+	/**
+	 * @see {@link PatientService#getAllergy(Integer)}
+	 */
+	@Test
+	@Verifies(value = "return an allergy by id", method = "getAllergy(Integer)")
+	public void getAllergy_shouldReturnAnAllergyById() throws Exception {
+		executeDataSet(ACTIVE_LIST_INITIAL_XML);
+		
+		Allergy allergy = patientService.getAllergy(1);
+		Assert.assertNotNull(allergy);
+		Assert.assertNotNull(allergy.getActiveListId());
+		Assert.assertNotNull(allergy.getActiveListType());
+		Assert.assertNotNull(allergy.getAllergen());
+		Assert.assertNotNull(allergy.getStartDate());
+	}
+	
+	/**
+	 * @see {@link PatientService#saveProblem(Problem)}
+	 */
+	@Test
+	@Verifies(value = "save the problem and set the weight for correct ordering", method = "saveProblem(ProblemListItem)")
+	public void saveProblem_shouldSaveTheProblemAndSetTheWeightForCorrectOrdering() throws Exception {
+		executeDataSet(ACTIVE_LIST_INITIAL_XML);
+		
+		Patient p = patientService.getPatient(2);
+		
+		List<Problem> problems = patientService.getProblems(p);
+		assertEqualsInt(1, problems.size());
+		
+		Problem problem = new Problem();
+		problem.setPerson(p);
+		problem.setProblem(Context.getConceptService().getConcept(88));// Aspirin
+		
+		patientService.saveProblem(problem);
+		
+		problems = patientService.getProblems(p);
+		Assert.assertNotNull(problems);
+		assertEqualsInt(2, problems.size());
+		
+		problem = problems.get(1);
+		assertEqualsInt(88, problem.getProblem().getConceptId());
+		Assert.assertNotNull(problem.getPerson());
+		Assert.assertNotNull(problem.getStartDate());
+		assertThat(problem.getSortWeight(), is(2d));
+	}
+	
+	/**
+	 * @see {@link PatientService#resolveProblem(Problem, String)}
+	 */
+	@Test
+	@Verifies(value = "set the end date for the problem", method = "resolveProblem(ProblemListItem, String)")
+	public void resolveProblem_shouldSetTheEndDateForTheProblem() throws Exception {
+		executeDataSet(ACTIVE_LIST_INITIAL_XML);
+		
+		Patient p = patientService.getPatient(2);
+		
+		List<Problem> problems = patientService.getProblems(p);
+		Assert.assertNotNull(problems);
+		patientService.removeProblem(problems.get(0), "resolving by retiring");
+		
+		problems = patientService.getProblems(p);
+		Assert.assertNotNull(problems);
+		Assert.assertNotNull(problems.get(0).getEndDate());
+	}
+	
+	/**
+	 * @see {@link PatientService#saveAllergy(Problem)}
+	 */
+	@Test
+	@Verifies(value = "save the allergy", method = "saveAllergy(AllergyListItem)")
+	public void saveAllergy_shouldSaveTheAllergy() throws Exception {
+		executeDataSet(ACTIVE_LIST_INITIAL_XML);
+		
+		Patient p = patientService.getPatient(2);
+		Allergy allergen = new Allergy();
+		allergen.setPerson(p);
+		allergen.setAllergen(Context.getConceptService().getConcept(88));// Aspirin
+		
+		patientService.saveAllergy(allergen);
+		
+		List<Allergy> allergies = patientService.getAllergies(p);
+		Assert.assertNotNull(allergies);
+		assertEqualsInt(2, allergies.size());
+		
+		for (Allergy a : allergies) {
+			if (a.getAllergen().getConceptId().equals(88)) {
+				allergen = a;
+				break;
+			}
+		}
+		
+		Assert.assertNotNull(allergen.getPerson());
+		Assert.assertNotNull(allergen.getStartDate());
+	}
+	
+	/**
+	 * @see {@link PatientService#resolveAllergy(Problem, String)}
+	 */
+	@Test
+	@Verifies(value = "set the end date for the allergy", method = "resolveAllergy(AllergyListItem, String)")
+	public void resolveAllergy_shouldSetTheEndDateForTheAllergy() throws Exception {
+		executeDataSet(ACTIVE_LIST_INITIAL_XML);
+		
+		Patient p = patientService.getPatient(2);
+		
+		List<Allergy> allergies = patientService.getAllergies(p);
+		Assert.assertNotNull(allergies);
+		patientService.removeAllergy(allergies.get(0), "resolving by retiring");
+		
+		allergies = patientService.getAllergies(p);
+		Assert.assertNotNull(allergies);
+		Assert.assertNotNull(allergies.get(0).getEndDate());
+	}
+	
+	private void assertEqualsInt(int expected, Integer actual) throws Exception {
+		Assert.assertEquals(Integer.valueOf(expected), actual);
+	}
+	
+	/**
+	 * @see {@link PatientService#mergePatients(Patient,Patient)}
+	 */
+	@Test
+	@Verifies(value = "should not create duplicate relationships", method = "mergePatients(Patient,Patient)")
+	public void mergePatients_shouldNotCreateDuplicateRelationships() throws Exception {
+		executeDataSet(PATIENT_RELATIONSHIPS_XML);
+
+		Patient preferred = patientService.getPatient(999);
+		Patient notPreferred = patientService.getPatient(2);
+		voidOrders(Collections.singleton(notPreferred));
+		
+		// expected relationships before merge:
+		// * 2->1 (type 2)
+		// * 999->2 (type 5)
+		// * 999->1 (type 2)
+		// * 7->999 (type 4)
+		// * 502->2 (type 1)
+		// * 7->2 (type 1)
+		patientService.mergePatients(preferred, notPreferred);
+		
+		// expected relationships after merge:
+		// * 999->1 (type 2)
+		// * 7->999 (type 4)
+		// * 502->999 (type 1)
+		// * 7->999 (type 1)
+		
+		// check for a relationship that should not be duplicated: 2->1 and
+		// 999->1
+		List<Relationship> rels = personService.getRelationships(preferred, new Person(1), new RelationshipType(2));
+		assertEquals("duplicate relationships were not removed", 1, rels.size());
+	}
+	
+	/**
+	 * @see {@link PatientService#mergePatients(Patient,Patient)}
+	 */
+	@Test
+	@Verifies(value = "should void all relationships for non preferred patient", method = "mergePatients(Patient,Patient)")
+	public void mergePatients_shouldVoidAllRelationshipsForNonPreferredPatient() throws Exception {
+		executeDataSet(PATIENT_RELATIONSHIPS_XML);
+		
+		Patient preferred = patientService.getPatient(999);
+		Patient notPreferred = patientService.getPatient(2);
+		voidOrders(Collections.singleton(notPreferred));
+		
+		patientService.mergePatients(preferred, notPreferred);
+		
+		List<Relationship> rels = personService.getRelationshipsByPerson(notPreferred);
+		assertTrue("there should not be any relationships for non preferred", rels.isEmpty());
+	}
+	
+	/**
+	 * @see PatientService#mergePatients(Patient,Patient)
+	 * @verifies audit created addresses
+	 */
+	@Test
+	public void mergePatients_shouldAuditCreatedAddresses() throws Exception {
+		
+		//retrieve preferred patient
+		Patient preferred = patientService.getPatient(999);
+		
+		//retrieve notPreferredPatient and save it with a new address
+		Patient notPreferred = patientService.getPatient(2);
+		voidOrders(Collections.singleton(notPreferred));
+		PersonAddress address = new PersonAddress();
+		address.setAddress1("another address123");
+		address.setAddress2("another address234");
+		address.setCityVillage("another city");
+		address.setCountry("another country");
+		notPreferred.addAddress(address);
+		patientService.savePatient(notPreferred);
+		
+		//merge the two patients and retrieve the audit object
+		PersonMergeLog audit = mergeAndRetrieveAudit(preferred, notPreferred);
+		
+		//find the UUID of the address that was added by the merge
+		String addedAddressUuid = null;
+		preferred = patientService.getPatient(999);
+		for (PersonAddress a : preferred.getAddresses()) {
+			if (a.getAddress1().equals(address.getAddress1())) {
+				addedAddressUuid = a.getUuid();
+			}
+		}
+		Assert
+		        .assertNotNull("expected new address was not found in the preferred patient after the merge",
+		            addedAddressUuid);
+		Assert.assertTrue("person address creation not audited", isValueInList(addedAddressUuid, audit
+		        .getPersonMergeLogData().getCreatedAddresses()));
+	}
+	
+	/**
+	 * @see PatientService#mergePatients(Patient,Patient)
+	 * @verifies audit created attributes
+	 */
+	@Test
+	public void mergePatients_shouldAuditCreatedAttributes() throws Exception {
+		//retrieve preferred patient
+		Patient preferred = patientService.getPatient(999);
+		
+		//retrieve notPreferredPatient and save it with a new attribute
+		Patient notPreferred = patientService.getPatient(2);
+		voidOrders(Collections.singleton(notPreferred));
+		PersonAttribute attribute = new PersonAttribute(2);
+		attribute.setValue("5089");
+		attribute.setAttributeType(personService.getPersonAttributeType(1));
+		notPreferred.addAttribute(attribute);
+		patientService.savePatient(notPreferred);
+		
+		//merge the two patients and retrieve the audit object
+		PersonMergeLog audit = mergeAndRetrieveAudit(preferred, notPreferred);
+		
+		//find the UUID of the attribute that was added by the merge
+		String addedAttributeUuid = null;
+		preferred = patientService.getPatient(999);
+		for (PersonAttribute a : preferred.getAttributes()) {
+			if (a.getValue().equals(attribute.getValue())) {
+				addedAttributeUuid = a.getUuid();
+			}
+		}
+		Assert.assertNotNull("expected new attribute was not found in the preferred patient after the merge",
+		    addedAttributeUuid);
+		Assert.assertTrue("person attribute creation not audited", isValueInList(addedAttributeUuid, audit
+		        .getPersonMergeLogData().getCreatedAttributes()));
+	}
+	
+	/**
+	 * @see PatientService#mergePatients(Patient,Patient)
+	 * @verifies audit created identifiers
+	 */
+	@Test
+	public void mergePatients_shouldAuditCreatedIdentifiers() throws Exception {
+		//retrieve preferred patient
+		Patient preferred = patientService.getPatient(999);
+		
+		//retrieve notPreferredPatient and save it with a new identifier
+		Patient notPreferred = patientService.getPatient(2);
+		voidOrders(Collections.singleton(notPreferred));
+		PatientIdentifier patientIdentifier = new PatientIdentifier();
+		patientIdentifier.setIdentifier("123-0");
+		patientIdentifier.setIdentifierType(patientService.getPatientIdentifierType(5));
+		patientIdentifier.setLocation(new Location(1));
+		notPreferred.addIdentifier(patientIdentifier);
+		patientService.savePatient(notPreferred);
+		
+		//merge the two patients and retrieve the audit object
+		PersonMergeLog audit = mergeAndRetrieveAudit(preferred, notPreferred);
+		
+		//find the UUID of the identifier that was added by the merge
+		String addedIdentifierUuid = null;
+		preferred = patientService.getPatient(999);
+		for (PatientIdentifier id : preferred.getIdentifiers()) {
+			if (id.getIdentifier().equals(patientIdentifier.getIdentifier())) {
+				addedIdentifierUuid = id.getUuid();
+			}
+		}
+		Assert.assertNotNull("expected new identifier was not found in the preferred patient after the merge",
+		    addedIdentifierUuid);
+		Assert.assertTrue("person identifier creation not audited", isValueInList(addedIdentifierUuid, audit
+		        .getPersonMergeLogData().getCreatedIdentifiers()));
+	}
+	
+	/**
+	 * @see PatientService#mergePatients(Patient,Patient)
+	 * @verifies audit created names
+	 */
+	@Test
+	public void mergePatients_shouldAuditCreatedNames() throws Exception {
+		//retrieve preferred patient
+		Patient preferred = patientService.getPatient(999);
+		
+		//retrieve notPreferredPatient and save it with an added name
+		Patient notPreferred = patientService.getPatient(2);
+		voidOrders(Collections.singleton(notPreferred));
+		PersonName name = new PersonName("first1234", "middle", "last1234");
+		notPreferred.addName(name);
+		patientService.savePatient(notPreferred);
+		
+		//merge the two patients and retrieve the audit object
+		PersonMergeLog audit = mergeAndRetrieveAudit(preferred, notPreferred);
+		
+		//find the UUID of the name that was added by the merge
+		String addedNameUuid = null;
+		preferred = patientService.getPatient(999);
+		for (PersonName n : preferred.getNames()) {
+			if (n.getFullName().equals(name.getFullName())) {
+				addedNameUuid = n.getUuid();
+			}
+		}
+		Assert.assertNotNull("expected new name was not found in the preferred patient after the merge", addedNameUuid);
+		Assert.assertTrue("person name creation not audited", isValueInList(addedNameUuid, audit.getPersonMergeLogData()
+		        .getCreatedNames()));
+	}
+	
+	/**
+	 * @see PatientService#mergePatients(Patient,Patient)
+	 * @verifies audit created patient programs
+	 */
+	@Test
+	public void mergePatients_shouldAuditCreatedPatientPrograms() throws Exception {
+		//retrieve preferred  and notPreferredPatient patient
+		Patient preferred = patientService.getPatient(999);
+		Patient notPreferred = patientService.getPatient(2);
+		voidOrders(Collections.singleton(notPreferred));
+		
+		//retrieve program for notProferred patient
+		PatientProgram program = Context.getProgramWorkflowService().getPatientPrograms(notPreferred, null, null, null,
+		    null, null, false).get(0);
+		
+		//merge the two patients and retrieve the audit object
+		PersonMergeLog audit = mergeAndRetrieveAudit(preferred, notPreferred);
+		
+		//find the UUID of the program to which the preferred patient was enrolled as a result of the merge
+		String enrolledProgramUuid = null;
+		List<PatientProgram> programs = Context.getProgramWorkflowService().getPatientPrograms(preferred, null, null, null,
+		    null, null, false);
+		for (PatientProgram p : programs) {
+			if (p.getDateCreated().equals(program.getDateCreated())) {
+				enrolledProgramUuid = p.getUuid();
+			}
+		}
+		Assert.assertNotNull("expected enrolled program was not found for the preferred patient after the merge",
+		    enrolledProgramUuid);
+		Assert.assertTrue("program enrollment not audited", isValueInList(enrolledProgramUuid, audit.getPersonMergeLogData()
+		        .getCreatedPrograms()));
+	}
+	
+	/**
+	 * @see PatientService#mergePatients(Patient,Patient)
+	 * @verifies audit created relationships
+	 */
+	@Test
+	public void mergePatients_shouldAuditCreatedRelationships() throws Exception {
+		//create relationships and retrieve preferred  and notPreferredPatient patient
+		executeDataSet(PATIENT_RELATIONSHIPS_XML);
+		Patient preferred = patientService.getPatient(7);
+		Patient notPreferred = patientService.getPatient(2);
+		voidOrders(Collections.singleton(notPreferred));
+		
+		//merge the two patients and retrieve the audit object
+		PersonMergeLog audit = mergeAndRetrieveAudit(preferred, notPreferred);
+		
+		//find the UUID of the created relationship as a result of the merge
+		//note: since patient 2 is related to patient 1. patient 7 should now be related to patient 1
+		String createdRelationshipUuid = null;
+		List<Relationship> relationships = personService.getRelationshipsByPerson(preferred);
+		for (Relationship r : relationships) {
+			if (r.getPersonB().getId().equals(1) || r.getPersonA().getId().equals(1)) {
+				createdRelationshipUuid = r.getUuid();
+			}
+		}
+		Assert.assertNotNull("expected relationship was not found for the preferred patient after the merge",
+		    createdRelationshipUuid);
+		Assert.assertTrue("relationship creation not audited", isValueInList(createdRelationshipUuid, audit
+		        .getPersonMergeLogData().getCreatedRelationships()));
+	}
+	
+	/**
+	 * @see PatientService#mergePatients(Patient,Patient)
+	 * @verifies audit voided relationships
+	 */
+	@Test
+	public void mergePatients_shouldAuditVoidedRelationships() throws Exception {
+		//create relationships and retrieve preferred and notPreferredPatient patient
+		executeDataSet(PATIENT_RELATIONSHIPS_XML);
+		Patient preferred = patientService.getPatient(999);
+		Patient notPreferred = patientService.getPatient(2);
+		voidOrders(Collections.singleton(notPreferred));
+		
+		//merge the two patients and retrieve the audit object
+		PersonMergeLog audit = mergeAndRetrieveAudit(preferred, notPreferred);
+		
+		Assert.assertTrue("relationship voiding not audited", isValueInList(personService.getRelationship(4).getUuid(),
+		    audit.getPersonMergeLogData().getVoidedRelationships()));
+	}
+	
+	/**
+	 * @see PatientService#mergePatients(Patient,Patient)
+	 * @verifies audit moved encounters
+	 */
+	@Test
+	public void mergePatients_shouldAuditMovedEncounters() throws Exception {
+		//retrieve patients
+		Patient preferred = patientService.getPatient(999);
+		Patient notPreferred = patientService.getPatient(7);
+		voidOrders(Collections.singleton(notPreferred));
+		
+		//merge the two patients and retrieve the audit object
+		PersonMergeLog audit = mergeAndRetrieveAudit(preferred, notPreferred);
+		
+		Assert.assertTrue("encounter creation not audited", isValueInList(Context.getEncounterService().getEncounter(3)
+		        .getUuid(), audit.getPersonMergeLogData().getMovedEncounters()));
+	}
+	
+	/**
+	 * @see PatientService#mergePatients(Patient,Patient)
+	 * @verifies audit moved independent observations
+	 */
+	@Test
+	public void mergePatients_shouldAuditMovedIndependentObservations() throws Exception {
+		//retrieve patients
+		Patient preferred = patientService.getPatient(999);
+		Patient notPreferred = patientService.getPatient(7);
+        voidOrders(Collections.singleton(notPreferred));
+
+		//get an observation for notPreferred and make it independent from any encounter
+		Obs obs = Context.getObsService().getObs(7);
+		obs.setEncounter(null);
+		obs.setComment("this observation is for testing the merge");
+		Context.getObsService().saveObs(obs, "Reason cannot be blank");
+		
+		//merge the two patients and retrieve the audit object
+		PersonMergeLog audit = mergeAndRetrieveAudit(preferred, notPreferred);
+		String uuid = null;
+		List<Obs> observations = Context.getObsService().getObservationsByPerson(preferred);
+		for (Obs o : observations) {
+			if (obs.getComment().equals(o.getComment())) {
+				uuid = o.getUuid();
+			}
+		}
+		Assert.assertTrue("moving of independent observation was not audited", isValueInList(uuid, audit
+		        .getPersonMergeLogData().getMovedIndependentObservations()));
+	}
+	
+	/**
+	 * @see PatientService#mergePatients(Patient,Patient)
+	 * @verifies audit moved users
+	 */
+	@Test
+	public void mergePatients_shouldAuditMovedUsers() throws Exception {
+		//retrieve patients
+		Patient preferred = patientService.getPatient(999);
+		Patient notPreferred = patientService.getPatient(7);
+		voidOrders(Collections.singleton(notPreferred));
+		
+		User user = Context.getUserService().getUser(501);
+		user.setPerson(notPreferred);
+		Context.getUserService().saveUser(user, null);
+		
+		//merge the two patients and retrieve the audit object
+		PersonMergeLog audit = mergeAndRetrieveAudit(preferred, notPreferred);
+		
+		Assert.assertTrue("user association change not audited", isValueInList(Context.getUserService().getUser(501)
+		        .getUuid(), audit.getPersonMergeLogData().getMovedUsers()));
+	}
+	
+	/**
+	 * @see PatientService#mergePatients(Patient,Patient)
+	 * @verifies audit prior cause of death
+	 */
+	@Test
+	public void mergePatients_shouldAuditPriorCauseOfDeath() throws Exception {
+		//retrieve preferred patient and set a cause of death
+		Patient preferred = patientService.getPatient(999);
+		preferred.setCauseOfDeath(Context.getConceptService().getConcept(3));
+		preferred.setDeathDate(new Date());
+		preferred.setDead(true);
+		preferred.addName(new PersonName("givenName", "middleName", "familyName"));
+		patientService.savePatient(preferred);
+		//merge with not preferred
+		Patient notPreferred = patientService.getPatient(7);
+		voidOrders(Collections.singleton(notPreferred));
+		PersonMergeLog audit = mergeAndRetrieveAudit(preferred, notPreferred);
+		Assert.assertEquals("prior cause of death was not audited", Context.getConceptService().getConcept(3).getUuid(),
+		    audit.getPersonMergeLogData().getPriorCauseOfDeath());
+	}
+	
+	/**
+	 * @see PatientService#mergePatients(Patient,Patient)
+	 * @verifies audit prior date of birth
+	 */
+	@Test
+	public void mergePatients_shouldAuditPriorDateOfBirth() throws Exception {
+		//retrieve preferred patient and set a date of birth
+		GregorianCalendar cDate = new GregorianCalendar();
+		cDate.setTime(new Date());
+		//milliseconds are not serialized into the database. they will be ignored in the test
+		cDate.set(Calendar.MILLISECOND, 0);
+		Patient preferred = patientService.getPatient(999);
+		preferred.setBirthdate(cDate.getTime());
+		preferred.addName(new PersonName("givenName", "middleName", "familyName"));
+		patientService.savePatient(preferred);
+		Patient notPreferred = patientService.getPatient(7);
+		voidOrders(Collections.singleton(notPreferred));
+		PersonMergeLog audit = mergeAndRetrieveAudit(preferred, notPreferred);
+		Assert.assertEquals("prior date of birth was not audited", cDate.getTime(), audit.getPersonMergeLogData()
+		        .getPriorDateOfBirth());
+	}
+	
+	/**
+	 * @see PatientService#mergePatients(Patient,Patient)
+	 * @verifies audit prior date of birth estimated
+	 */
+	@Test
+	public void mergePatients_shouldAuditPriorDateOfBirthEstimated() throws Exception {
+		//retrieve preferred patient and set a date of birth
+		GregorianCalendar cDate = new GregorianCalendar();
+		cDate.setTime(new Date());
+		Patient preferred = patientService.getPatient(999);
+		preferred.setBirthdate(cDate.getTime());
+		preferred.setBirthdateEstimated(true);
+		preferred.addName(new PersonName("givenName", "middleName", "familyName"));
+		patientService.savePatient(preferred);
+		Patient notPreferred = patientService.getPatient(7);
+		voidOrders(Collections.singleton(notPreferred));
+		PersonMergeLog audit = mergeAndRetrieveAudit(preferred, notPreferred);
+		Assert.assertTrue("prior estimated date of birth was not audited", audit.getPersonMergeLogData()
+		        .isPriorDateOfBirthEstimated());
+	}
+	
+	/**
+	 * @see PatientService#mergePatients(Patient,Patient)
+	 * @verifies audit prior date of death
+	 */
+	@Test
+	public void mergePatients_shouldAuditPriorDateOfDeath() throws Exception {
+		//retrieve preferred patient and set a date of birth
+		GregorianCalendar cDate = new GregorianCalendar();
+		cDate.setTime(new Date());
+		//milliseconds are not serialized into the database. they will be ignored in the test
+		cDate.set(Calendar.MILLISECOND, 0);
+		Patient preferred = patientService.getPatient(999);
+		preferred.setDeathDate(cDate.getTime());
+		preferred.setDead(true);
+		preferred.setCauseOfDeath(Context.getConceptService().getConcept(3));
+		preferred.addName(new PersonName("givenName", "middleName", "familyName"));
+		patientService.savePatient(preferred);
+		Patient notPreferred = patientService.getPatient(7);
+		voidOrders(Collections.singleton(notPreferred));
+		PersonMergeLog audit = mergeAndRetrieveAudit(preferred, notPreferred);
+		Assert.assertEquals("prior date of death was not audited", cDate.getTime(), audit.getPersonMergeLogData()
+		        .getPriorDateOfDeath());
+		
+	}
+	
+	/**
+	 * @see PatientService#mergePatients(Patient,Patient)
+	 * @verifies audit prior date of death estimated
+	 */
+	@Test
+	public void mergePatients_shouldAuditPriorDateOfDeathEstimated() throws Exception {
+		//retrieve preferred patient and set a date of death
+		GregorianCalendar cDate = new GregorianCalendar();
+		cDate.setTime(new Date());
+		Patient preferred = patientService.getPatient(999);
+		preferred.setDeathDate(cDate.getTime());
+		preferred.setDeathdateEstimated(true);
+		preferred.addName(new PersonName("givenName", "middleName", "familyName"));
+		patientService.savePatient(preferred);
+		Patient notPreferred = patientService.getPatient(7);
+		PersonMergeLog audit = mergeAndRetrieveAudit(preferred, notPreferred);
+		Assert.assertTrue("prior estimated date of death was not audited", audit.getPersonMergeLogData()
+		        .getPriorDateOfDeathEstimated());
+	}
+	
+	/**
+	 * @see PatientService#mergePatients(Patient,Patient)
+	 * @verifies audit prior gender
+	 */
+	@Test
+	public void mergePatients_shouldAuditPriorGender() throws Exception {
+		//retrieve preferred patient and set gender
+		Patient preferred = patientService.getPatient(999);
+		preferred.setGender("M");
+		preferred.addName(new PersonName("givenName", "middleName", "familyName"));
+		patientService.savePatient(preferred);
+		//merge with not preferred
+		Patient notPreferred = patientService.getPatient(7);
+		voidOrders(Collections.singleton(notPreferred));
+		PersonMergeLog audit = mergeAndRetrieveAudit(preferred, notPreferred);
+		Assert.assertEquals("prior gender was not audited", "M", audit.getPersonMergeLogData().getPriorGender());
+	}
+
+	/**
+	 * @see PatientService#mergePatients(Patient,Patient)
+	 * @verifies not copy over duplicate patient identifiers
+	 */
+	@Test
+	public void mergePatients_shouldNotCopyOverDuplicatePatientIdentifiers() throws Exception {
+		List<Location> locations = Context.getLocationService().getAllLocations();
+		Assert.assertTrue(CollectionUtils.isNotEmpty(locations));
+		// check if we have patient identifiers already
+		PatientIdentifierType patientIdentifierType = Context.getPatientService().getPatientIdentifierType(5);
+		Assert.assertNotNull(patientIdentifierType);
+		//retrieve preferred patient and set gender
+		Patient preferred = patientService.getPatient(999);
+		// create new identifier for the preferred patient
+		PatientIdentifier preferredIdentifier = new PatientIdentifier();
+		preferredIdentifier.setIdentifier("9999-4");
+		preferredIdentifier.setIdentifierType(patientIdentifierType);
+		preferredIdentifier.setLocation(locations.get(0));
+		preferred.addIdentifier(preferredIdentifier);
+		preferred.addName(new PersonName("givenName", "middleName", "familyName"));
+		patientService.savePatient(preferred);
+		//merge with not preferred
+		Patient notPreferred = patientService.getPatient(7);
+        voidOrders(Collections.singleton(notPreferred));
+		// create identifier with the same values for the non preferred patient
+		PatientIdentifier nonPreferredIdentifier = new PatientIdentifier();
+		nonPreferredIdentifier.setIdentifier("9999-4");
+		nonPreferredIdentifier.setIdentifierType(patientIdentifierType);
+		nonPreferredIdentifier.setLocation(locations.get(0));
+		notPreferred.addIdentifier(nonPreferredIdentifier);
+		patientService.savePatient(notPreferred);
+		PersonMergeLog audit = mergeAndRetrieveAudit(preferred, notPreferred);
+		// should not copy the duplicate identifier to the winner
+		Assert.assertEquals(notPreferred.getIdentifiers().size() - 1, audit.getPersonMergeLogData().getCreatedIdentifiers()
+		        .size());
+	}
+	
+	private PersonMergeLog mergeAndRetrieveAudit(Patient preferred, Patient notPreferred) throws SerializationException {
+		patientService.mergePatients(preferred, notPreferred);
+		List<PersonMergeLog> result = personService.getAllPersonMergeLogs(true);
+		Assert.assertTrue("person merge was not audited", result.size() > 0);
+		return result.get(0);
+	}
+	
+	private boolean isValueInList(String value, List<String> list) {
+		return (list != null && list.contains(value));
+	}
+	
+	/**
+	 * @see {@link PatientService#mergePatients(Patient,Patient)}
+	 */
+	@Test
+	@Verifies(value = "should not void relationships for same type and side with different relatives", method = "mergePatients(Patient,Patient)")
+	public void mergePatients_shouldNotVoidRelationshipsForSameTypeAndSideWithDifferentRelatives() throws Exception {
+		executeDataSet(PATIENT_RELATIONSHIPS_XML);
+
+		Patient preferred = patientService.getPatient(999);
+		Patient notPreferred = patientService.getPatient(2);
+		voidOrders(Collections.singleton(notPreferred));
+		
+		// expected relationships before merge:
+		// * 2->1 (type 2)
+		// * 999->2 (type 5)
+		// * 999->1 (type 2)
+		// * 7->999 (type 4)
+		// * 502->2 (type 1)
+		// * 7->999 (type 1)
+		patientService.mergePatients(preferred, notPreferred);
+		
+		// expected relationships after merge:
+		// * 999->1 (type 2)
+		// * 7->999 (type 4)
+		// * 502->999 (type 1)
+		// * 7->999 (type 1)
+		
+		// check for relationships that should not be removed: 7->999 (type 4)
+		// and 7->999 (type 1)
+		List<Relationship> rels = personService.getRelationships(new Person(7), preferred, new RelationshipType(4));
+		assertEquals("7->999 (type 4) was removed", 1, rels.size());
+		
+		rels = personService.getRelationships(new Person(7), preferred, new RelationshipType(1));
+		assertEquals("7->999 (type 1) was removed", 1, rels.size());
+	}
+	
+	/**
+	 * @verifies {@link PatientService#savePatient(Patient)} test = should update the date changed
+	 *           and changed by on update of the person address
+	 */
+	@Test
+	@Verifies(value = "should update the date changed and changed by on update of the person address", method = "savePatient(Patient)")
+	public void savePatient_shouldUpdateTheDateChangedAndChangedByOnUpdateOfThePersonAddress() throws Exception {
+		
+		Patient patient = patientService.getPatient(2);
+		PersonAddress address = patient.getAddresses().iterator().next();
+		address.setAddress1("Modified Address");
+		
+		patientService.savePatient(patient);
+		
+		Context.evictFromSession(patient);
+		patient = patientService.getPatient(2);
+		
+		PersonAddress personAddress = patient.getAddresses().iterator().next();
+		assertNotNull(personAddress.getDateChanged());
+		assertNotNull(personAddress.getChangedBy());
+	}
+	
+	/**
+	 * @see {@link PatientService#getCountOfPatients(String)}
+	 */
+	@Test
+	@Verifies(value = "should return the right count when a patient has multiple matching person names", method = "getCountOfPatients(String)")
+	public void getCountOfPatients_shouldReturnTheRightCountWhenAPatientHasMultipleMatchingPersonNames() throws Exception {
+		// TODO H2 cannot execute the generated SQL because it requires all
+		// fetched columns to be included in the group by clause
+		Patient patient = patientService.getPatient(2);
+		// sanity check
+		Assert.assertTrue(patient.getPersonName().getGivenName().startsWith("Horati"));
+		// add a name that will match the search phrase
+		patient.addName(new PersonName("Horatio", "Test", "name"));
+		Context.getPatientService().savePatient(patient);
+		Assert.assertEquals(1, Context.getPatientService().getCountOfPatients("Hor").intValue());
+	}
+	
+	@Test
+	@Verifies(value = "should create Patient from Person", method = "getPatient")
+	public void getPatient_shouldCreatePatientFromPerson() throws Exception {
+		executeDataSet(USER_WHO_IS_NOT_PATIENT_XML);
+		Patient patient = patientService.getPatientOrPromotePerson(202);
+		Assert.assertNotNull(patient);
+		Assert.assertEquals(202, patient.getId().intValue());
+	}
+	
+	@Test
+	@Verifies(value = "should return null when Person does not exist", method = "getPatient")
+	public void getPatient_shouldReturnNullWhenPersonDoesNotExist() throws Exception {
+		executeDataSet(USER_WHO_IS_NOT_PATIENT_XML);
+		Patient patient = patientService.getPatientOrPromotePerson(-1);
+		Assert.assertNull(patient);
+	}
+	
+	/**
+	 * @see PatientService#voidPatient(Patient,String)
+	 * @verifies void person
+	 */
+	@Test
+	public void voidPatient_shouldVoidPerson() throws Exception {
+		//given
+		Patient patient = patientService.getPatient(2);
+		
+		//when
+		patientService.voidPatient(patient, "reason");
+		
+		//then
+		Assert.assertTrue(patient.isPersonVoided());
+	}
+	
+	/**
+	 * @see PatientService#voidPatient(Patient,String)
+	 * @verifies retire users
+	 */
+	@Test
+	public void voidPatient_shouldRetireUsers() throws Exception {
+		//given
+		Patient patient = patientService.getPatient(2);
+		User user = new User(patient);
+		Context.getUserService().saveUser(user, "Admin123");
+		Assert.assertFalse(Context.getUserService().getUsersByPerson(patient, false).isEmpty());
+		
+		//when
+		patientService.voidPatient(patient, "reason");
+		
+		//then
+		Assert.assertTrue(Context.getUserService().getUsersByPerson(patient, false).isEmpty());
+	}
+	
+	/**
+	 * @see PatientService#unvoidPatient(Patient)
+	 * @verifies unvoid person
+	 */
+	@Test
+	public void unvoidPatient_shouldUnvoidPerson() throws Exception {
+		//given
+		Patient patient = patientService.getPatient(2);
+		patientService.voidPatient(patient, "reason");
+		Assert.assertTrue(patient.isPersonVoided());
+		
+		//when
+		patientService.unvoidPatient(patient);
+		
+		//then
+		Assert.assertFalse(patient.isPersonVoided());
+	}
+	
+	/**
+	 * @see PatientService#unvoidPatient(Patient)
+	 * @verifies not unretire users
+	 */
+	@Test
+	public void unvoidPatient_shouldNotUnretireUsers() throws Exception {
+		//given
+		Patient patient = patientService.getPatient(2);
+		User user = new User(patient);
+		Context.getUserService().saveUser(user, "Admin123");
+		patientService.voidPatient(patient, "reason");
+		
+		//when
+		patientService.unvoidPatient(patient);
+		
+		//then
+		Assert.assertTrue(Context.getUserService().getUsersByPerson(patient, false).isEmpty());
+	}
+	
+	/**
+	 * @see PatientService#getPatients(String,String,List,boolean)
+	 * @verifies return empty list if name and identifier is empty
+	 */
+	@Test
+	public void getPatients_shouldReturnEmptyListIfNameAndIdentifierIsEmpty() throws Exception {
+		//given
+		
+		//when
+		List<Patient> patients = patientService.getPatients("", "", null, false);
+		
+		//then
+		Assert.assertTrue(patients.isEmpty());
+	}
+	
+	/**
+	 * @see {@link PatientService#isIdentifierInUseByAnotherPatient(PatientIdentifier)}
+	 */
+	@Test
+	@Verifies(value = "should return true if in use and id type uniqueness is null", method = "isIdentifierInUseByAnotherPatient(PatientIdentifier)")
+	public void isIdentifierInUseByAnotherPatient_shouldReturnTrueIfInUseAndIdTypeUniquenessIsNull() throws Exception {
+		PatientIdentifier duplicateId = patientService.getPatientIdentifier(1);
+		Assert.assertNotNull(duplicateId.getLocation());
+		
+		PatientIdentifierType idType = duplicateId.getIdentifierType();
+		Assert.assertNull(idType.getUniquenessBehavior());
+		
+		PatientIdentifier pi = new PatientIdentifier(duplicateId.getIdentifier(), idType, duplicateId.getLocation());
+		Assert.assertTrue(patientService.isIdentifierInUseByAnotherPatient(pi));
+	}
+	
+	/**
+	 * @see {@link PatientService#isIdentifierInUseByAnotherPatient(PatientIdentifier)}
+	 */
+	@Test
+	@Verifies(value = "should return true if in use and id type uniqueness is set to unique", method = "isIdentifierInUseByAnotherPatient(PatientIdentifier)")
+	public void isIdentifierInUseByAnotherPatient_shouldReturnTrueIfInUseAndIdTypeUniquenessIsSetToUnique() throws Exception {
+		PatientIdentifier duplicateId = patientService.getPatientIdentifier(1);
+		Assert.assertNotNull(duplicateId.getLocation());
+		
+		PatientIdentifierType idType = duplicateId.getIdentifierType();
+		idType.setUniquenessBehavior(UniquenessBehavior.UNIQUE);
+		patientService.savePatientIdentifierType(idType);
+		
+		PatientIdentifier pi = new PatientIdentifier(duplicateId.getIdentifier(), idType, duplicateId.getLocation());
+		Assert.assertTrue(patientService.isIdentifierInUseByAnotherPatient(pi));
+	}
+	
+	/**
+	 * @see {@link PatientService#isIdentifierInUseByAnotherPatient(PatientIdentifier)}
+	 */
+	@Test
+	@Verifies(value = "should return true if in use for a location and id type uniqueness is set to location", method = "isIdentifierInUseByAnotherPatient(PatientIdentifier)")
+	public void isIdentifierInUseByAnotherPatient_shouldReturnTrueIfInUseForALocationAndIdTypeUniquenessIsSetToLocation()
+	        throws Exception {
+		PatientIdentifier duplicateId = patientService.getPatientIdentifier(1);
+		Assert.assertNotNull(duplicateId.getLocation());
+		
+		PatientIdentifierType idType = duplicateId.getIdentifierType();
+		idType.setUniquenessBehavior(UniquenessBehavior.LOCATION);
+		patientService.savePatientIdentifierType(idType);
+		
+		PatientIdentifier pi = new PatientIdentifier(duplicateId.getIdentifier(), idType, duplicateId.getLocation());
+		Assert.assertTrue(patientService.isIdentifierInUseByAnotherPatient(pi));
+	}
+	
+	/**
+	 * @see {@link PatientService#isIdentifierInUseByAnotherPatient(PatientIdentifier)}
+	 */
+	@Test
+	@Verifies(value = "should return false if in use for another location and id uniqueness is set to location", method = "isIdentifierInUseByAnotherPatient(PatientIdentifier)")
+	public void isIdentifierInUseByAnotherPatient_shouldReturnFalseIfInUseForAnotherLocationAndIdUniquenessIsSetToLocation()
+	        throws Exception {
+		PatientIdentifier duplicateId = patientService.getPatientIdentifier(1);
+		Assert.assertNotNull(duplicateId.getLocation());
+		
+		PatientIdentifierType idType = duplicateId.getIdentifierType();
+		idType.setUniquenessBehavior(UniquenessBehavior.LOCATION);
+		patientService.savePatientIdentifierType(idType);
+		
+		Location idLocation = locationService.getLocation(2);
+		Assert.assertNotSame(idLocation, duplicateId.getLocation());//sanity check
+		PatientIdentifier pi = new PatientIdentifier(duplicateId.getIdentifier(), idType, idLocation);
+		Assert.assertFalse(patientService.isIdentifierInUseByAnotherPatient(pi));
+	}
+	
+	/**
+	 * @see PatientService#getAllPatientIdentifierTypes(boolean)
+	 * @verifies order as default comparator
+	 */
+	@Test
+	public void getAllPatientIdentifierTypes_shouldOrderAsDefaultComparator() throws Exception {
+		List<PatientIdentifierType> list = patientService.getAllPatientIdentifierTypes();
+		List<PatientIdentifierType> sortedList = new ArrayList<PatientIdentifierType>(list);
+		Collections.sort(sortedList, new PatientIdentifierTypeDefaultComparator());
+		Assert.assertEquals(sortedList, list);
+	}
+	
+	/**
+	 * @see PatientService#getPatientIdentifierTypes(String,String,Boolean,Boolean)
+	 * @verifies order as default comparator
+	 */
+	@Test
+	public void getPatientIdentifierTypes_shouldOrderAsDefaultComparator() throws Exception {
+		List<PatientIdentifierType> list = patientService.getPatientIdentifierTypes(null, null, false, null);
+		List<PatientIdentifierType> sortedList = new ArrayList<PatientIdentifierType>(list);
+		Collections.sort(sortedList, new PatientIdentifierTypeDefaultComparator());
+		Assert.assertEquals(sortedList, list);
+	}
+	
+	@Test
+	@Verifies(value = "should merge patients and maintain two similar but different names", method = "mergePatients")
+	public void mergePatients_shouldMaintainSimilarButDifferentNames() throws Exception {
+		executeDataSet(PATIENT_MERGE_XML);
+		Patient preferredPatient = patientService.getPatient(10000);
+		Patient nonPreferredPatient = patientService.getPatient(10001);
+		
+		patientService.mergePatients(preferredPatient, nonPreferredPatient);
+		Set<PersonName> names = preferredPatient.getNames();
+		
+		if ((PersonName.getFormat()).equals(OpenmrsConstants.PERSON_NAME_FORMAT_LONG))
+			assertThat(names, containsFullName("President John Fitzgerald Kennedy Esq."));
+		else
+			assertThat(names, containsFullName("John Fitzgerald Kennedy"));
+
+	}
+	
+	@Test
+	@Verifies(value = "should merge patients and maintain two similar but different addresses", method = "mergePatients")
+	public void mergePatients_shouldMaintainSimilarButDifferentAddresses() throws Exception {
+		executeDataSet(PATIENT_MERGE_XML);
+		Patient preferredPatient = patientService.getPatient(10000);
+		Patient nonPreferredPatient = patientService.getPatient(10001);
+		
+		patientService.mergePatients(preferredPatient, nonPreferredPatient);
+		Set<PersonAddress> addresses = preferredPatient.getAddresses();
+		
+		assertThat(
+		    addresses,
+		    containsAddress("a1:Apartment ABC, a2:123 fake st, cv:Faketown, sp:null, c:null, cd:null, nc:null, pc:1234, lat:null, long:null"));
+		assertThat(
+		    addresses,
+		    containsAddress("a1:Apartment ABC, a2:123 fake st, cv:Faketown, sp:Fakeland, c:null, cd:null, nc:null, pc:null, lat:null, long:null"));
+		
+	}
+	
+	@Test
+	@Verifies(value = "should merge 3 patients names and addresses into 2", method = "mergePatients")
+	public void mergePatients_shouldMergePatientNames() throws Exception {
+		executeDataSet(PATIENT_MERGE_XML);
+		Patient preferredPatient = patientService.getPatient(10001);
+		Patient nonPreferredPatient = patientService.getPatient(10000);
+		
+		patientService.mergePatients(preferredPatient, nonPreferredPatient);
+		assertThat(preferredPatient.getAddresses().size(), equalTo(2));
+		
+	}
+	
+	/**
+	 * @see PatientService#savePatient(Patient)
+	 * @verifies set the preferred name address and identifier if none is specified
+	 */
+	@Test
+	public void savePatient_shouldSetThePreferredNameAddressAndIdentifierIfNoneIsSpecified() throws Exception {
+		Patient patient = new Patient();
+		patient.setGender("M");
+		PatientIdentifier identifier = new PatientIdentifier("QWERTY", patientService.getPatientIdentifierType(2),
+		        locationService.getLocation(1));
+		patient.addIdentifier(identifier);
+		PersonName name = new PersonName("givenName", "middleName", "familyName");
+		patient.addName(name);
+		PersonAddress address = new PersonAddress();
+		address.setAddress1("some address");
+		patient.addAddress(address);
+		
+		Context.getPatientService().savePatient(patient);
+		Assert.assertTrue(identifier.isPreferred());
+		Assert.assertTrue(name.isPreferred());
+		Assert.assertTrue(address.isPreferred());
+	}
+	
+	/**
+	 * @see PatientService#savePatient(Patient)
+	 * @verifies not set the preferred name address and identifier if they already exist
+	 */
+	@Test
+	public void savePatient_shouldNotSetThePreferredNameAddressAndIdentifierIfTheyAlreadyExist() throws Exception {
+		Patient patient = new Patient();
+		patient.setGender("M");
+		PatientIdentifier identifier = new PatientIdentifier("QWERTY", patientService.getPatientIdentifierType(5),
+		        locationService.getLocation(1));
+		PatientIdentifier preferredIdentifier = new PatientIdentifier("QWERTY2", patientService.getPatientIdentifierType(2),
+		        locationService.getLocation(1));
+		preferredIdentifier.setPreferred(true);
+		patient.addIdentifier(identifier);
+		patient.addIdentifier(preferredIdentifier);
+		
+		PersonName name = new PersonName("givenName", "middleName", "familyName");
+		PersonName preferredName = new PersonName("givenName", "middleName", "familyName");
+		preferredName.setPreferred(true);
+		patient.addName(name);
+		patient.addName(preferredName);
+		
+		PersonAddress address = new PersonAddress();
+		address.setAddress1("some address");
+		PersonAddress preferredAddress = new PersonAddress();
+		preferredAddress.setAddress1("another address");
+		preferredAddress.setPreferred(true);
+		patient.addAddress(address);
+		patient.addAddress(preferredAddress);
+		
+		patientService.savePatient(patient);
+		Assert.assertTrue(preferredIdentifier.isPreferred());
+		Assert.assertTrue(preferredName.isPreferred());
+		Assert.assertTrue(preferredAddress.isPreferred());
+		Assert.assertFalse(identifier.isPreferred());
+		Assert.assertFalse(name.isPreferred());
+		Assert.assertFalse(address.isPreferred());
+	}
+	
+	/**
+	 * @see PatientService#savePatient(Patient)
+	 * @verifies not set a voided name or address or identifier as preferred
+	 */
+	@Test
+	public void savePatient_shouldNotSetAVoidedNameOrAddressOrIdentifierAsPreferred() throws Exception {
+		Patient patient = new Patient();
+		patient.setGender("M");
+		PatientIdentifier identifier = new PatientIdentifier("QWERTY", patientService.getPatientIdentifierType(2),
+		        locationService.getLocation(1));
+		PatientIdentifier preferredIdentifier = new PatientIdentifier("QWERTY2", patientService.getPatientIdentifierType(2),
+		        locationService.getLocation(1));
+		preferredIdentifier.setPreferred(true);
+		preferredIdentifier.setVoided(true);
+		patient.addIdentifier(identifier);
+		patient.addIdentifier(preferredIdentifier);
+		
+		PersonName name = new PersonName("givenName", "middleName", "familyName");
+		PersonName preferredName = new PersonName("givenName", "middleName", "familyName");
+		preferredName.setPreferred(true);
+		preferredName.setVoided(true);
+		patient.addName(name);
+		patient.addName(preferredName);
+		
+		PersonAddress address = new PersonAddress();
+		address.setAddress1("some address");
+		PersonAddress preferredAddress = new PersonAddress();
+		preferredAddress.setAddress1("another address");
+		preferredAddress.setPreferred(true);
+		preferredAddress.setVoided(true);
+		patient.addAddress(address);
+		patient.addAddress(preferredAddress);
+		
+		patientService.savePatient(patient);
+		Assert.assertFalse(preferredIdentifier.isPreferred());
+		Assert.assertFalse(preferredName.isPreferred());
+		Assert.assertFalse(preferredAddress.isPreferred());
+		Assert.assertTrue(identifier.isPreferred());
+		Assert.assertTrue(name.isPreferred());
+		Assert.assertTrue(address.isPreferred());
+	}
+	
+	/**
+	 * https://tickets.openmrs.org/browse/TRUNK-3728
+	 * 
+	 * @see {@link PatientService#savePatient(Patient)}
+	 */
+	@Test
+	@Verifies(value = "should not throw NonUniqueObjectException when called with person promoted to patient", method = "savePatient(Patient)")
+	public void savePatient_shouldNotThrowNonUniqueObjectExceptionWhenCalledWithPersonPromotedToPatient() throws Exception {
+		Person person = personService.getPerson(1);
+		Patient patient = patientService.getPatientOrPromotePerson(person.getPersonId());
+		PatientIdentifier patientIdentifier = new PatientIdentifier("some identifier", new PatientIdentifierType(2),
+		        new Location(1));
+		patientIdentifier.setPreferred(true);
+		patient.addIdentifier(patientIdentifier);
+		
+		patientService.savePatient(patient);
+	}
+	
+	/**
+	 * @see {@link PatientService#getPatients(String,Integer,Integer)}
+	 */
+	@Test
+	@Verifies(value = "should find a patients with a matching identifier with no digits", method = "getPatients(String,Integer,Integer)")
+	public void getPatients_shouldFindAPatientsWithAMatchingIdentifierWithNoDigits() throws Exception {
+		final String identifier = "XYZ";
+		Patient patient = patientService.getPatient(2);
+		Assert.assertEquals(0, patientService.getPatients(identifier, (Integer) null, (Integer) null).size());
+		PatientIdentifier pId = new PatientIdentifier(identifier, patientService.getPatientIdentifierType(5),
+		        locationService.getLocation(1));
+		patient.addIdentifier(pId);
+		patientService.savePatient(patient);
+		
+		Assert.assertEquals(1, patientService.getPatients(identifier).size());
+	}
+	
+	/**
+	 * @see {@link PatientService#getCountOfPatients(String)}
+	 */
+	@Test
+	@Verifies(value = "should return the right count of patients with a matching identifier with no digits", method = "getCountOfPatients(String)")
+	public void getCountOfPatients_shouldReturnTheRightCountOfPatientsWithAMatchingIdentifierWithNoDigits() throws Exception {
+		final String identifier = "XYZ";
+		Patient patient = patientService.getPatient(2);
+		Assert.assertEquals(0, patientService.getCountOfPatients(identifier).intValue());
+		PatientIdentifier pId = new PatientIdentifier(identifier, patientService.getPatientIdentifierType(5),
+		        locationService.getLocation(1));
+		patient.addIdentifier(pId);
+		patientService.savePatient(patient);
+		
+		Assert.assertEquals(1, patientService.getCountOfPatients(identifier).intValue());
+	}
+	
+	/**
+	 * @verifies {@link PatientService#savePatientIdentifier(PatientIdentifier)} test = should throw
+	 *           an APIException when a null argument is passed
+	 */
+	@Test(expected = APIException.class)
+	@Verifies(value = "should throw an APIException when a null argument is passed", method = "savePatientIdentifier(PatientIdentifier)")
+	public void savePatientIdentifier_shouldThrowAnAPIExceptionWhenANullArgumentIsPassed() throws Exception {
+		patientService.savePatientIdentifier(null);
+	}
+	
+	/**
+	 * Creates a new Global Property to lock patient identifier types by setting its value
+	 * @param propertyValue value for patient identifier types locked GP
+	 */
+	public void createPatientIdentifierTypeLockedGPAndSetValue(String propertyValue) {
+		GlobalProperty gp = new GlobalProperty(OpenmrsConstants.GLOBAL_PROPERTY_PATIENT_IDENTIFIER_TYPES_LOCKED);
+		gp.setPropertyValue(propertyValue);
+		Context.getAdministrationService().saveGlobalProperty(gp);
+	}
+	
+	/**
+	 * @see {@link PatientService#savePatientIdentifierType(PatientIdentifierType)}}
+	 * @throws PatientIdentifierTypeLockedException
+	 */
+	@Test(expected = PatientIdentifierTypeLockedException.class)
+	@Verifies(method = "savePatientIdentifierType(PatientIdentifierType)", value = "should throw error when trying to save a patient identifier type while patient identifier types are locked")
+	public void savePatientIdentifierType_shouldThrowErrorWhenTryingToSaveAPatientIdentifierTypeWhilePatientIdentifierTypesAreLocked()
+	        throws Exception {
+		PatientService ps = Context.getPatientService();
+		createPatientIdentifierTypeLockedGPAndSetValue("true");
+		PatientIdentifierType pit = ps.getPatientIdentifierType(1);
+		pit.setDescription("test");
+		ps.savePatientIdentifierType(pit);
+	}
+	
+	/**
+	 * @see {@link PatientService#retirePatientIdentifierType(PatientIdentifierType, String)}}
+	 * @throws PatientIdentifierTypeLockedException
+	 */
+	@Test(expected = PatientIdentifierTypeLockedException.class)
+	@Verifies(method = "retirePatientIdentifierType(PatientIdentifierType, String)", value = "should throw error when trying to retire a patient identifier type while patient identifier types are locked")
+	public void retirePatientIdentifierType_shouldThrowErrorWhenTryingToRetireAPatientIdentifierTypeWhilePatientIdentifierTypesAreLocked()
+	        throws Exception {
+		PatientService ps = Context.getPatientService();
+		createPatientIdentifierTypeLockedGPAndSetValue("true");
+		PatientIdentifierType pit = ps.getPatientIdentifierType(1);
+		ps.retirePatientIdentifierType(pit, "Retire test");
+	}
+	
+	/**
+	 * @see {@link PatientService#unretirePatientIdentifierType(PatientIdentifierType)}}
+	 * @throws PatientIdentifierTypeLockedException
+	 */
+	@Test(expected = PatientIdentifierTypeLockedException.class)
+	@Verifies(method = "unretirePatientIdentifierType(PatientIdentifierType)", value = "should throw error when trying to unretire a patient identifier type while patient identifier types are locked")
+	public void unretirePatientIdentifierType_shouldThrowErrorWhenTryingToUnretireAPatientIdentifierTypeWhilePatientIdentifierTypesAreLocked()
+	        throws Exception {
+		PatientService ps = Context.getPatientService();
+		createPatientIdentifierTypeLockedGPAndSetValue("true");
+		PatientIdentifierType pit = ps.getPatientIdentifierType(1);
+		ps.unretirePatientIdentifierType(pit);
+	}
+	
+	/**
+	 * @see {@link PatientService#purgePatientIdentifierType(PatientIdentifierType)}}
+	 * @throws PatientIdentifierTypeLockedException
+	 */
+	@Test(expected = PatientIdentifierTypeLockedException.class)
+	@Verifies(method = "purgePatientIdentifierType(PatientIdentifierType)", value = "should throw error when trying to delete a patient identifier type while patient identifier types are locked")
+	public void purgePatientIdentifierType_shouldThrowErrorWhenTryingToDeleteAPatientIdentifierTypeWhilePatientIdentifierTypesAreLocked()
+	        throws Exception {
+		PatientService ps = Context.getPatientService();
+		createPatientIdentifierTypeLockedGPAndSetValue("true");
+		PatientIdentifierType pit = ps.getPatientIdentifierType(1);
+		ps.purgePatientIdentifierType(pit);
+    }
+
+	/**
+	 * @verifies fail if not preferred patient has unvoided orders
+	 * @see PatientService#mergePatients(org.openmrs.Patient, org.openmrs.Patient)
+	 */
+	@Test
+	public void mergePatients_shouldFailIfNotPreferredPatientHasUnvoidedOrders() throws Exception {
+		expectedException.expect(APIException.class);
+		expectedException.expectMessage(Matchers
+		        .is("Cannot merge patients where the not preferred patient has unvoided orders"));
+		Patient preferredPatient = patientService.getPatient(8);
+		Patient notPreferredPatient = patientService.getPatient(7);
+		patientService.mergePatients(preferredPatient, notPreferredPatient);
+	}
+}