--- conflicted
+++ resolved
@@ -1,483 +1,396 @@
-/**
- * The contents of this file are subject to the OpenMRS Public License
- * Version 1.0 (the "License"); you may not use this file except in
- * compliance with the License. You may obtain a copy of the License at
- * http://license.openmrs.org
- *
- * Software distributed under the License is distributed on an "AS IS"
- * basis, WITHOUT WARRANTY OF ANY KIND, either express or implied. See the
- * License for the specific language governing rights and limitations
- * under the License.
- *
- * Copyright (C) OpenMRS, LLC.  All Rights Reserved.
- */
-package org.openmrs.aop;
-
-import java.lang.reflect.Field;
-import java.lang.reflect.InvocationTargetException;
-import java.lang.reflect.Method;
-import java.util.ArrayList;
-import java.util.Collection;
-import java.util.Date;
-import java.util.List;
-import java.util.Set;
-
-import org.openmrs.OpenmrsObject;
-import org.openmrs.Retireable;
-import org.openmrs.User;
-import org.openmrs.Voidable;
-<<<<<<< HEAD
-import org.openmrs.annotation.AllowDirectAccess;
-=======
->>>>>>> 0dc65364
-import org.openmrs.annotation.DisableHandlers;
-import org.openmrs.annotation.Independent;
-import org.openmrs.api.APIException;
-import org.openmrs.api.context.Context;
-import org.openmrs.api.handler.ConceptNameSaveHandler;
-import org.openmrs.api.handler.RequiredDataHandler;
-import org.openmrs.api.handler.RetireHandler;
-import org.openmrs.api.handler.SaveHandler;
-import org.openmrs.api.handler.UnretireHandler;
-import org.openmrs.api.handler.UnvoidHandler;
-import org.openmrs.api.handler.VoidHandler;
-import org.openmrs.util.HandlerUtil;
-import org.openmrs.util.Reflect;
-import org.openmrs.validator.ValidateUtil;
-import org.springframework.aop.MethodBeforeAdvice;
-import org.springframework.util.StringUtils;
-
-/**
- * This class provides the AOP around each save, (un)void, and (un)retire method in the service
- * layer so that the required data (like creator, dateChanged, dateVoided, etc) can be set
- * automatically and the developer doesn't have to worry about doing it explicitly in the service
- * impl method. <br/>
- * <br/>
- * See /metadata/api/spring/applicationContext-service.xml for the mapping of this bean. <br/>
- * <br/>
- * For an Openmrs Service to use this AOP advice class and take advantage of its automatic variable
- * setting, it must have "&lt;ref local="requiredDataInterceptor"/>" in its "preInterceptors".<br/>
- * <br/>
- * By default, this should take care of any child collections on the object being acted on. Any
- * child collection of {@link OpenmrsObject}s will get "handled" (i.e., void data set up, save data
- * set up, or retire data set up, etc) by the same handler type that the parent object was handled
- * with.<br/>
- * <br/>
- * To add a new action to happen for a save* method, create a new class that extends
- * {@link RequiredDataHandler}. Add any <b>unique</b> code that needs to be done automatically
- * before the save. See {@link ConceptNameSaveHandler} as an example. (The code should be
- * <b>unique</b> because all other {@link SaveHandler}s will still be called <i>in addition to</i>
- * your new handler.) Be sure to add the {@link org.openmrs.annotation.Handler} annotation (like
- * "@Handler(supports=YourPojoThatHasUniqueSaveNeeds.class)") to your class so that it is picked up
- * by Spring automatically.<br/>
- * <br/>
- * To add a new action for a void* or retire* method, extend the {@link VoidHandler}/
- * {@link RetireHandler} class and override the handle method. Do not call super, because that code
- * would then be run twice because both handlers are registered. Be sure to add the
- * {@link org.openmrs.annotation.Handler} annotation (like
- * "@Handler(supports=YourPojoThatHasUniqueSaveNeeds.class)") to your class so that it is picked up
- * by Spring automatically.
- *
- * @see RequiredDataHandler
- * @see SaveHandler
- * @see VoidHandler
- * @since 1.5
- */
-public class RequiredDataAdvice implements MethodBeforeAdvice {
-	
-<<<<<<< HEAD
-=======
-	// TODO put this somewhere and do it right and add class name, etc
-	// TODO do this with an annotation on the field? or on the method?
-	protected static List<String> fieldAccess = new ArrayList<String>();
-	
-	//private static Log log = LogFactory.getLog(RequiredDataAdvice.class);
-	
-	static {
-		fieldAccess.add("Concept.answers");
-		fieldAccess.add("Concept.names");
-		fieldAccess.add("Encounter.obs");
-		fieldAccess.add("Program.allWorkflows");
-		fieldAccess.add("Obs.groupMembers");
-	}
-	
->>>>>>> 0dc65364
-	/**
-	 * @see org.springframework.aop.MethodBeforeAdvice#before(java.lang.reflect.Method,
-	 *      java.lang.Object[], java.lang.Object)
-	 * @should not fail on update method with no arguments
-	 */
-	@SuppressWarnings("unchecked")
-	public void before(Method method, Object[] args, Object target) throws Throwable {
-		String methodName = method.getName();
-		
-		// skip out early if there are no arguments
-<<<<<<< HEAD
-		if (args == null || args.length == 0) {
-			return;
-		}
-=======
-		if (args == null || args.length == 0)
-			return;
->>>>>>> 0dc65364
-		
-		Object mainArgument = args[0];
-		
-		// fail early on a null parameter
-<<<<<<< HEAD
-		if (mainArgument == null) {
-			return;
-		}
-=======
-		if (mainArgument == null)
-			return;
->>>>>>> 0dc65364
-		
-		// the "create" is there to cover old deprecated methods since AOP doesn't occur
-		// on method calls within a class, only on calls to methods from external classes to methods
-		// "update" is not an option here because there are multiple methods that start with "update" but is
-		// not updating the primary argument. eg: ConceptService.updateConceptWord(Concept)
-		if (methodName.startsWith("save") || methodName.startsWith("create")) {
-			
-			// if the first argument is an OpenmrsObject, handle it now
-			Reflect reflect = new Reflect(OpenmrsObject.class);
-			
-			if (reflect.isSuperClass(mainArgument)) {
-				// fail early if the method name is not like saveXyz(Xyz)
-<<<<<<< HEAD
-				if (!methodNameEndsWithClassName(method, mainArgument.getClass())) {
-					return;
-				}
-=======
-				if (!methodNameEndsWithClassName(method, mainArgument.getClass()))
-					return;
->>>>>>> 0dc65364
-				
-				// if a second argument exists, pass that to the save handler as well
-				// (with current code, it means we're either in an obs save or a user save)				
-				String other = null;
-				if (args.length > 1 && args[1] instanceof String) {
-					other = (String) args[1];
-				}
-				
-				ValidateUtil.validate(mainArgument);
-				
-				ValidateUtil.validate(mainArgument);
-				
-				recursivelyHandle(SaveHandler.class, (OpenmrsObject) mainArgument, other);
-			}
-			// if the first argument is a list of openmrs objects, handle them all now
-			else if (Reflect.isCollection(mainArgument) && isOpenmrsObjectCollection(mainArgument)) {
-				// ideally we would fail early if the method name is not like savePluralOfXyz(Collection<Xyz>)
-				// but this only occurs once in the API (AdministrationService.saveGlobalProperties
-				// so it is not worth handling this case
-				
-				// if a second argument exists, pass that to the save handler as well
-				// (with current code, it means we're either in an obs save or a user save)				
-				String other = null;
-				if (args.length > 1) {
-					other = (String) args[1];
-				}
-				
-				Collection<OpenmrsObject> openmrsObjects = (Collection<OpenmrsObject>) mainArgument;
-				
-				for (OpenmrsObject object : openmrsObjects) {
-					ValidateUtil.validate(mainArgument);
-					
-					recursivelyHandle(SaveHandler.class, object, other);
-				}
-				
-			}
-		} else {
-			// fail early if the method name is not like retirePatient or retireConcept when dealing
-			// with Patients or Concepts as the first argument
-<<<<<<< HEAD
-			if (!methodNameEndsWithClassName(method, mainArgument.getClass())) {
-				return;
-			}
-			
-			if (methodName.startsWith("void")) {
-				Voidable voidable = (Voidable) args[0];
-				String voidReason = (String) args[1];
-				recursivelyHandle(VoidHandler.class, voidable, voidReason);
-=======
-			if (!methodNameEndsWithClassName(method, mainArgument.getClass()))
-				return;
-			
-			if (methodName.startsWith("void")) {
-				Voidable voidable = (Voidable) args[0];
-				Date dateVoided = voidable.getDateVoided() == null ? new Date() : voidable.getDateVoided();
-				String voidReason = (String) args[1];
-				recursivelyHandle(VoidHandler.class, voidable, Context.getAuthenticatedUser(), dateVoided, voidReason, null);
->>>>>>> 0dc65364
-				
-			} else if (methodName.startsWith("unvoid")) {
-				Voidable voidable = (Voidable) args[0];
-				Date originalDateVoided = voidable.getDateVoided();
-				User originalVoidingUser = voidable.getVoidedBy();
-				recursivelyHandle(UnvoidHandler.class, voidable, originalVoidingUser, originalDateVoided, null, null);
-				
-			} else if (methodName.startsWith("retire")) {
-				Retireable retirable = (Retireable) args[0];
-				String retireReason = (String) args[1];
-				recursivelyHandle(RetireHandler.class, retirable, retireReason);
-				
-			} else if (methodName.startsWith("unretire")) {
-				Retireable retirable = (Retireable) args[0];
-				Date originalDateRetired = retirable.getDateRetired();
-				recursivelyHandle(UnretireHandler.class, retirable, Context.getAuthenticatedUser(), originalDateRetired,
-				    null, null);
-			}
-		}
-	}
-	
-	/**
-	 * Convenience method to change the given method to make sure it ends with
-	 * the given class name. <br/>
-	 * This will recurse to the super class to check that as well.
-<<<<<<< HEAD
-	 *
-=======
-	 * 
->>>>>>> 0dc65364
-	 * @param method
-	 *            the method name (like savePatient, voidEncounter,
-	 *            retireConcept)
-	 * @param mainArgumentClass
-	 *            class to compare
-	 * @return true if method's name ends with the mainArgumentClasses simple
-	 *         name
-	 */
-<<<<<<< HEAD
-	private boolean methodNameEndsWithClassName(Method method, Class<?> mainArgumentClass) {
-		if (method.getName().endsWith(mainArgumentClass.getSimpleName())) {
-			return true;
-		} else {
-			mainArgumentClass = mainArgumentClass.getSuperclass();
-			// stop recursing if no super class
-			if (mainArgumentClass != null) {
-				return methodNameEndsWithClassName(method, mainArgumentClass);
-			}
-=======
-	private boolean methodNameEndsWithClassName(Method method, Class mainArgumentClass) {
-		if (method.getName().endsWith(mainArgumentClass.getSimpleName()))
-			return true;
-		else {
-			mainArgumentClass = mainArgumentClass.getSuperclass();
-			// stop recursing if no super class
-			if (mainArgumentClass != null)
-				return methodNameEndsWithClassName(method, mainArgumentClass);
->>>>>>> 0dc65364
-		}
-		
-		return false;
-	}
-	
-	/**
-	 * Convenience method for {@link #recursivelyHandle(Class, OpenmrsObject, User, Date, String)}.
-	 * Calls that method with the current user and the current Date.
-	 *
-	 * @param <H> the type of Handler to get (should extend {@link RequiredDataHandler})
-	 * @param handlerType the type of Handler to get (should extend {@link RequiredDataHandler})
-	 * @param openmrsObject the object that is being acted upon
-	 * @param reason an optional second argument that was passed to the service method (usually a
-	 *            void/retire reason)
-	 * @see #recursivelyHandle(Class, OpenmrsObject, User, Date, String)
-	 */
-	@SuppressWarnings("unchecked")
-	public static <H extends RequiredDataHandler> void recursivelyHandle(Class<H> handlerType, OpenmrsObject openmrsObject,
-	        String reason) {
-		recursivelyHandle(handlerType, openmrsObject, Context.getAuthenticatedUser(), new Date(), reason, null);
-	}
-	
-	/**
-	 * This loops over all declared collections on the given object and all declared collections on
-	 * parent objects to use the given <code>handlerType</code>.
-	 *
-	 * @param <H> the type of Handler to get (should extend {@link RequiredDataHandler})
-	 * @param handlerType the type of Handler to get (should extend {@link RequiredDataHandler})
-	 * @param openmrsObject the object that is being acted upon
-	 * @param currentUser the current user to set recursively on the object
-	 * @param currentDate the date to set recursively on the object
-	 * @param other an optional second argument that was passed to the service method (usually a
-	 *            void/retire reason)
-	 * @param alreadyHandled an optional list of objects that have already been handled and should
-	 *            not be processed again. this is intended to prevent infinite recursion when
-	 *            handling collection properties.
-	 * @see HandlerUtil#getHandlersForType(Class, Class)
-	 */
-	@SuppressWarnings("unchecked")
-	public static <H extends RequiredDataHandler> void recursivelyHandle(Class<H> handlerType, OpenmrsObject openmrsObject,
-	        User currentUser, Date currentDate, String other, List<OpenmrsObject> alreadyHandled) {
-		if (openmrsObject == null) {
-			return;
-		}
-		
-		Class<? extends OpenmrsObject> openmrsObjectClass = openmrsObject.getClass();
-		
-		if (alreadyHandled == null) {
-			alreadyHandled = new ArrayList<OpenmrsObject>();
-		}
-		
-		// fetch all handlers for the object being saved
-		List<H> handlers = HandlerUtil.getHandlersForType(handlerType, openmrsObjectClass);
-		
-		// loop over all handlers, calling onSave on each
-		for (H handler : handlers) {
-			handler.handle(openmrsObject, currentUser, currentDate, other);
-		}
-		alreadyHandled.add(openmrsObject);
-		
-		Reflect reflect = new Reflect(OpenmrsObject.class);
-		List<Field> allInheritedFields = reflect.getInheritedFields(openmrsObjectClass);
-		
-		// loop over all child collections of OpenmrsObjects and recursively save on those
-		for (Field field : allInheritedFields) {
-			
-			// skip field if it's declared independent
-			if (field.isAnnotationPresent(Independent.class)) {
-				continue;
-			}
-			
-			if (reflect.isCollectionField(field) && !isHandlerMarkedAsDisabled(handlerType, field)) {
-				
-				// the collection we'll be looping over
-				Collection<OpenmrsObject> childCollection = getChildCollection(openmrsObject, field);
-				
-				if (childCollection != null) {
-					for (Object collectionElement : childCollection) {
-						if (!alreadyHandled.contains(collectionElement)) {
-							recursivelyHandle(handlerType, (OpenmrsObject) collectionElement, currentUser, currentDate,
-							    other, alreadyHandled);
-						}
-					}
-				}
-			}
-		}
-		
-	}
-	
-	/**
-	 * This method gets a child attribute off of an OpenmrsObject. It usually uses the getter for
-	 * the attribute, but can use the direct field (even if its private) if told to by the
-	 * {@link #AllowDirectAccess} annotation.
-	 *
-	 * @param openmrsObject the object to get the collection off of
-	 * @param field the name of the field that is the collection
-	 * @return the actual collection of objects that is on the given <code>openmrsObject</code>
-	 * @should get value of given child collection on given field
-	 * @should should be able to get annotated private fields
-	 * @should throw APIException if getter method not found
-	 */
-	@SuppressWarnings("unchecked")
-	protected static Collection<OpenmrsObject> getChildCollection(OpenmrsObject openmrsObject, Field field) {
-		String fieldName = field.getName();
-		String getterName = "get" + StringUtils.capitalize(fieldName);
-		
-		try {
-			
-			// checks if direct access is allowed
-			if (field.isAnnotationPresent(AllowDirectAccess.class)) {
-				
-				boolean previousFieldAccessibility = field.isAccessible();
-				field.setAccessible(true);
-				Collection<OpenmrsObject> childCollection = (Collection<OpenmrsObject>) field.get(openmrsObject);
-				field.setAccessible(previousFieldAccessibility);
-				return childCollection;
-				
-			} else {
-				// access the field via its getter method
-				Class<? extends OpenmrsObject> openmrsObjectClass = openmrsObject.getClass();
-				
-				Method getterMethod = openmrsObjectClass.getMethod(getterName, (Class[]) null);
-				return (Collection<OpenmrsObject>) getterMethod.invoke(openmrsObject, new Object[] {});
-				
-			}
-		}
-		catch (IllegalAccessException e) {
-			if (field.isAnnotationPresent(AllowDirectAccess.class)) {
-				throw new APIException("Unable to get field: " + fieldName + " on " + openmrsObject.getClass());
-			} else {
-				throw new APIException("Unable to use getter method: " + getterName + " for field: " + fieldName + " on "
-				        + openmrsObject.getClass());
-			}
-		}
-		catch (InvocationTargetException e) {
-			throw new APIException("Unable to run getter method: " + getterName + " for field: " + fieldName + " on "
-			        + openmrsObject.getClass());
-		}
-		catch (NoSuchMethodException e) {
-			throw new APIException("Unable to find getter method: " + getterName + " for field: " + fieldName + " on "
-			        + openmrsObject.getClass());
-		}
-	}
-	
-	/**
-	 * Checks the given {@link Class} to see if it A) is a {@link Collection}/{@link Set}/
-	 * {@link List}, and B) contains {@link OpenmrsObject}s
-	 *
-	 * @param arg the actual object being passed in
-	 * @return true if it is a Collection of some kind of OpenmrsObject
-	 * @should return true if class is openmrsObject list
-	 * @should return true if class is openmrsObject set
-	 * @should return false if collection is empty regardless of type held
-	 */
-	protected static boolean isOpenmrsObjectCollection(Object arg) {
-		
-		if (arg instanceof Collection) {
-			Collection<?> col = (Collection<?>) arg;
-			return !col.isEmpty() && col.iterator().next() instanceof OpenmrsObject;
-		}
-		return false;
-	}
-	
-	/**
-	 * Checks if the given field is annotated with a @DisableHandler annotation to specify
-	 * that the given handlerType should be disabled
-	 *
-	 * @param handlerType
-	 * @param field
-	 * @return true if the handlerType has been marked as disabled, false otherwise
-	 */
-	protected static boolean isHandlerMarkedAsDisabled(Class<? extends RequiredDataHandler> handlerType, Field field) {
-		
-		// if the annotation isn't present, return false
-		if (!field.isAnnotationPresent(DisableHandlers.class)) {
-			return false;
-		} else {
-			// otherwise we need to see if the handler type is one of the types specified in the annotation
-			for (Class<? extends RequiredDataHandler> h : field.getAnnotation(DisableHandlers.class).handlerTypes()) {
-				if (h.isAssignableFrom(handlerType)) {
-					return true;
-				}
-			}
-		}
-		
-		return false;
-	}
-	
-	/**
-	 * Checks if the given field is annotated with a @DisableHandler annotation to specify
-	 * that the given handlerType should be disabled
-	 *
-	 * @param handlerType
-	 * @param field
-	 * @return true if the handlerType has been marked as disabled, false otherwise
-	 */
-	protected static boolean isHandlerMarkedAsDisabled(Class<? extends RequiredDataHandler> handlerType, Field field) {
-		
-		// if the annotation isn't present, return false
-		if (!field.isAnnotationPresent(DisableHandlers.class)) {
-			return false;
-		} else {
-			// otherwise we need to see if the handler type is one of the types specified in the annotation
-			for (Class<? extends RequiredDataHandler> h : field.getAnnotation(DisableHandlers.class).handlerTypes()) {
-				if (h.isAssignableFrom(handlerType)) {
-					return true;
-				}
-			}
-		}
-		
-		return false;
-	}
-}
+/**
+ * The contents of this file are subject to the OpenMRS Public License
+ * Version 1.0 (the "License"); you may not use this file except in
+ * compliance with the License. You may obtain a copy of the License at
+ * http://license.openmrs.org
+ *
+ * Software distributed under the License is distributed on an "AS IS"
+ * basis, WITHOUT WARRANTY OF ANY KIND, either express or implied. See the
+ * License for the specific language governing rights and limitations
+ * under the License.
+ *
+ * Copyright (C) OpenMRS, LLC.  All Rights Reserved.
+ */
+package org.openmrs.aop;
+
+import java.lang.reflect.Field;
+import java.lang.reflect.InvocationTargetException;
+import java.lang.reflect.Method;
+import java.util.ArrayList;
+import java.util.Collection;
+import java.util.Date;
+import java.util.List;
+import java.util.Set;
+
+import org.openmrs.OpenmrsObject;
+import org.openmrs.Retireable;
+import org.openmrs.User;
+import org.openmrs.Voidable;
+import org.openmrs.annotation.AllowDirectAccess;
+import org.openmrs.annotation.DisableHandlers;
+import org.openmrs.annotation.Independent;
+import org.openmrs.api.APIException;
+import org.openmrs.api.context.Context;
+import org.openmrs.api.handler.ConceptNameSaveHandler;
+import org.openmrs.api.handler.RequiredDataHandler;
+import org.openmrs.api.handler.RetireHandler;
+import org.openmrs.api.handler.SaveHandler;
+import org.openmrs.api.handler.UnretireHandler;
+import org.openmrs.api.handler.UnvoidHandler;
+import org.openmrs.api.handler.VoidHandler;
+import org.openmrs.util.HandlerUtil;
+import org.openmrs.util.Reflect;
+import org.openmrs.validator.ValidateUtil;
+import org.springframework.aop.MethodBeforeAdvice;
+import org.springframework.util.StringUtils;
+
+/**
+ * This class provides the AOP around each save, (un)void, and (un)retire method in the service
+ * layer so that the required data (like creator, dateChanged, dateVoided, etc) can be set
+ * automatically and the developer doesn't have to worry about doing it explicitly in the service
+ * impl method. <br/>
+ * <br/>
+ * See /metadata/api/spring/applicationContext-service.xml for the mapping of this bean. <br/>
+ * <br/>
+ * For an Openmrs Service to use this AOP advice class and take advantage of its automatic variable
+ * setting, it must have "&lt;ref local="requiredDataInterceptor"/>" in its "preInterceptors".<br/>
+ * <br/>
+ * By default, this should take care of any child collections on the object being acted on. Any
+ * child collection of {@link OpenmrsObject}s will get "handled" (i.e., void data set up, save data
+ * set up, or retire data set up, etc) by the same handler type that the parent object was handled
+ * with.<br/>
+ * <br/>
+ * To add a new action to happen for a save* method, create a new class that extends
+ * {@link RequiredDataHandler}. Add any <b>unique</b> code that needs to be done automatically
+ * before the save. See {@link ConceptNameSaveHandler} as an example. (The code should be
+ * <b>unique</b> because all other {@link SaveHandler}s will still be called <i>in addition to</i>
+ * your new handler.) Be sure to add the {@link org.openmrs.annotation.Handler} annotation (like
+ * "@Handler(supports=YourPojoThatHasUniqueSaveNeeds.class)") to your class so that it is picked up
+ * by Spring automatically.<br/>
+ * <br/>
+ * To add a new action for a void* or retire* method, extend the {@link VoidHandler}/
+ * {@link RetireHandler} class and override the handle method. Do not call super, because that code
+ * would then be run twice because both handlers are registered. Be sure to add the
+ * {@link org.openmrs.annotation.Handler} annotation (like
+ * "@Handler(supports=YourPojoThatHasUniqueSaveNeeds.class)") to your class so that it is picked up
+ * by Spring automatically.
+ *
+ * @see RequiredDataHandler
+ * @see SaveHandler
+ * @see VoidHandler
+ * @since 1.5
+ */
+public class RequiredDataAdvice implements MethodBeforeAdvice {
+	
+	/**
+	 * @see org.springframework.aop.MethodBeforeAdvice#before(java.lang.reflect.Method,
+	 *      java.lang.Object[], java.lang.Object)
+	 * @should not fail on update method with no arguments
+	 */
+	@SuppressWarnings("unchecked")
+	public void before(Method method, Object[] args, Object target) throws Throwable {
+		String methodName = method.getName();
+		
+		// skip out early if there are no arguments
+		if (args == null || args.length == 0) {
+			return;
+		}
+
+		Object mainArgument = args[0];
+		
+		// fail early on a null parameter
+		if (mainArgument == null) {
+			return;
+		}
+
+		// the "create" is there to cover old deprecated methods since AOP doesn't occur
+		// on method calls within a class, only on calls to methods from external classes to methods
+		// "update" is not an option here because there are multiple methods that start with "update" but is
+		// not updating the primary argument. eg: ConceptService.updateConceptWord(Concept)
+		if (methodName.startsWith("save") || methodName.startsWith("create")) {
+			
+			// if the first argument is an OpenmrsObject, handle it now
+			Reflect reflect = new Reflect(OpenmrsObject.class);
+			
+			if (reflect.isSuperClass(mainArgument)) {
+				// fail early if the method name is not like saveXyz(Xyz)
+				if (!methodNameEndsWithClassName(method, mainArgument.getClass())) {
+					return;
+				}
+
+				// if a second argument exists, pass that to the save handler as well
+				// (with current code, it means we're either in an obs save or a user save)				
+				String other = null;
+				if (args.length > 1 && args[1] instanceof String) {
+					other = (String) args[1];
+				}
+				
+				ValidateUtil.validate(mainArgument);
+				
+				recursivelyHandle(SaveHandler.class, (OpenmrsObject) mainArgument, other);
+			}
+			// if the first argument is a list of openmrs objects, handle them all now
+			else if (Reflect.isCollection(mainArgument) && isOpenmrsObjectCollection(mainArgument)) {
+				// ideally we would fail early if the method name is not like savePluralOfXyz(Collection<Xyz>)
+				// but this only occurs once in the API (AdministrationService.saveGlobalProperties
+				// so it is not worth handling this case
+				
+				// if a second argument exists, pass that to the save handler as well
+				// (with current code, it means we're either in an obs save or a user save)				
+				String other = null;
+				if (args.length > 1) {
+					other = (String) args[1];
+				}
+				
+				Collection<OpenmrsObject> openmrsObjects = (Collection<OpenmrsObject>) mainArgument;
+				
+				for (OpenmrsObject object : openmrsObjects) {
+					ValidateUtil.validate(mainArgument);
+					
+					recursivelyHandle(SaveHandler.class, object, other);
+				}
+				
+			}
+		} else {
+			// fail early if the method name is not like retirePatient or retireConcept when dealing
+			// with Patients or Concepts as the first argument
+			if (!methodNameEndsWithClassName(method, mainArgument.getClass())) {
+				return;
+			}
+
+			if (methodName.startsWith("void")) {
+				Voidable voidable = (Voidable) args[0];
+				Date dateVoided = voidable.getDateVoided() == null ? new Date() : voidable.getDateVoided();
+				String voidReason = (String) args[1];
+				recursivelyHandle(VoidHandler.class, voidable, Context.getAuthenticatedUser(), dateVoided, voidReason, null);
+
+			} else if (methodName.startsWith("unvoid")) {
+				Voidable voidable = (Voidable) args[0];
+				Date originalDateVoided = voidable.getDateVoided();
+				User originalVoidingUser = voidable.getVoidedBy();
+				recursivelyHandle(UnvoidHandler.class, voidable, originalVoidingUser, originalDateVoided, null, null);
+				
+			} else if (methodName.startsWith("retire")) {
+				Retireable retirable = (Retireable) args[0];
+				String retireReason = (String) args[1];
+				recursivelyHandle(RetireHandler.class, retirable, retireReason);
+				
+			} else if (methodName.startsWith("unretire")) {
+				Retireable retirable = (Retireable) args[0];
+				Date originalDateRetired = retirable.getDateRetired();
+				recursivelyHandle(UnretireHandler.class, retirable, Context.getAuthenticatedUser(), originalDateRetired,
+				    null, null);
+			}
+		}
+	}
+	
+	/**
+	 * Convenience method to change the given method to make sure it ends with
+	 * the given class name. <br/>
+	 * This will recurse to the super class to check that as well.
+	 *
+	 * @param method
+	 *            the method name (like savePatient, voidEncounter,
+	 *            retireConcept)
+	 * @param mainArgumentClass
+	 *            class to compare
+	 * @return true if method's name ends with the mainArgumentClasses simple
+	 *         name
+	 */
+	private boolean methodNameEndsWithClassName(Method method, Class<?> mainArgumentClass) {
+		if (method.getName().endsWith(mainArgumentClass.getSimpleName())) {
+			return true;
+		} else {
+			mainArgumentClass = mainArgumentClass.getSuperclass();
+			// stop recursing if no super class
+			if (mainArgumentClass != null) {
+				return methodNameEndsWithClassName(method, mainArgumentClass);
+			}
+		}
+		
+		return false;
+	}
+	
+	/**
+	 * Convenience method for {@link #recursivelyHandle(Class, OpenmrsObject, User, Date, String)}.
+	 * Calls that method with the current user and the current Date.
+	 *
+	 * @param <H> the type of Handler to get (should extend {@link RequiredDataHandler})
+	 * @param handlerType the type of Handler to get (should extend {@link RequiredDataHandler})
+	 * @param openmrsObject the object that is being acted upon
+	 * @param reason an optional second argument that was passed to the service method (usually a
+	 *            void/retire reason)
+	 * @see #recursivelyHandle(Class, OpenmrsObject, User, Date, String)
+	 */
+	@SuppressWarnings("unchecked")
+	public static <H extends RequiredDataHandler> void recursivelyHandle(Class<H> handlerType, OpenmrsObject openmrsObject,
+	        String reason) {
+		recursivelyHandle(handlerType, openmrsObject, Context.getAuthenticatedUser(), new Date(), reason, null);
+	}
+	
+	/**
+	 * This loops over all declared collections on the given object and all declared collections on
+	 * parent objects to use the given <code>handlerType</code>.
+	 *
+	 * @param <H> the type of Handler to get (should extend {@link RequiredDataHandler})
+	 * @param handlerType the type of Handler to get (should extend {@link RequiredDataHandler})
+	 * @param openmrsObject the object that is being acted upon
+	 * @param currentUser the current user to set recursively on the object
+	 * @param currentDate the date to set recursively on the object
+	 * @param other an optional second argument that was passed to the service method (usually a
+	 *            void/retire reason)
+	 * @param alreadyHandled an optional list of objects that have already been handled and should
+	 *            not be processed again. this is intended to prevent infinite recursion when
+	 *            handling collection properties.
+	 * @see HandlerUtil#getHandlersForType(Class, Class)
+	 */
+	@SuppressWarnings("unchecked")
+	public static <H extends RequiredDataHandler> void recursivelyHandle(Class<H> handlerType, OpenmrsObject openmrsObject,
+	        User currentUser, Date currentDate, String other, List<OpenmrsObject> alreadyHandled) {
+		if (openmrsObject == null) {
+			return;
+		}
+		
+		Class<? extends OpenmrsObject> openmrsObjectClass = openmrsObject.getClass();
+		
+		if (alreadyHandled == null) {
+			alreadyHandled = new ArrayList<OpenmrsObject>();
+		}
+		
+		// fetch all handlers for the object being saved
+		List<H> handlers = HandlerUtil.getHandlersForType(handlerType, openmrsObjectClass);
+		
+		// loop over all handlers, calling onSave on each
+		for (H handler : handlers) {
+			handler.handle(openmrsObject, currentUser, currentDate, other);
+		}
+		alreadyHandled.add(openmrsObject);
+		
+		Reflect reflect = new Reflect(OpenmrsObject.class);
+		List<Field> allInheritedFields = reflect.getInheritedFields(openmrsObjectClass);
+		
+		// loop over all child collections of OpenmrsObjects and recursively save on those
+		for (Field field : allInheritedFields) {
+			
+			// skip field if it's declared independent
+			if (field.isAnnotationPresent(Independent.class)) {
+				continue;
+			}
+			
+			if (reflect.isCollectionField(field) && !isHandlerMarkedAsDisabled(handlerType, field)) {
+				
+				// the collection we'll be looping over
+				Collection<OpenmrsObject> childCollection = getChildCollection(openmrsObject, field);
+				
+				if (childCollection != null) {
+					for (Object collectionElement : childCollection) {
+						if (!alreadyHandled.contains(collectionElement)) {
+							recursivelyHandle(handlerType, (OpenmrsObject) collectionElement, currentUser, currentDate,
+							    other, alreadyHandled);
+						}
+					}
+				}
+			}
+		}
+		
+	}
+	
+	/**
+	 * This method gets a child attribute off of an OpenmrsObject. It usually uses the getter for
+	 * the attribute, but can use the direct field (even if its private) if told to by the
+	 * {@link #AllowDirectAccess} annotation.
+	 *
+	 * @param openmrsObject the object to get the collection off of
+	 * @param field the name of the field that is the collection
+	 * @return the actual collection of objects that is on the given <code>openmrsObject</code>
+	 * @should get value of given child collection on given field
+	 * @should should be able to get annotated private fields
+	 * @should throw APIException if getter method not found
+	 */
+	@SuppressWarnings("unchecked")
+	protected static Collection<OpenmrsObject> getChildCollection(OpenmrsObject openmrsObject, Field field) {
+		String fieldName = field.getName();
+		String getterName = "get" + StringUtils.capitalize(fieldName);
+		
+		try {
+			
+			// checks if direct access is allowed
+			if (field.isAnnotationPresent(AllowDirectAccess.class)) {
+				
+				boolean previousFieldAccessibility = field.isAccessible();
+				field.setAccessible(true);
+				Collection<OpenmrsObject> childCollection = (Collection<OpenmrsObject>) field.get(openmrsObject);
+				field.setAccessible(previousFieldAccessibility);
+				return childCollection;
+				
+			} else {
+				// access the field via its getter method
+				Class<? extends OpenmrsObject> openmrsObjectClass = openmrsObject.getClass();
+				
+				Method getterMethod = openmrsObjectClass.getMethod(getterName, (Class[]) null);
+				return (Collection<OpenmrsObject>) getterMethod.invoke(openmrsObject, new Object[] {});
+				
+			}
+		}
+		catch (IllegalAccessException e) {
+			if (field.isAnnotationPresent(AllowDirectAccess.class)) {
+				throw new APIException("Unable to get field: " + fieldName + " on " + openmrsObject.getClass());
+			} else {
+				throw new APIException("Unable to use getter method: " + getterName + " for field: " + fieldName + " on "
+				        + openmrsObject.getClass());
+			}
+		}
+		catch (InvocationTargetException e) {
+			throw new APIException("Unable to run getter method: " + getterName + " for field: " + fieldName + " on "
+			        + openmrsObject.getClass());
+		}
+		catch (NoSuchMethodException e) {
+			throw new APIException("Unable to find getter method: " + getterName + " for field: " + fieldName + " on "
+			        + openmrsObject.getClass());
+		}
+	}
+	
+	/**
+	 * Checks the given {@link Class} to see if it A) is a {@link Collection}/{@link Set}/
+	 * {@link List}, and B) contains {@link OpenmrsObject}s
+	 *
+	 * @param arg the actual object being passed in
+	 * @return true if it is a Collection of some kind of OpenmrsObject
+	 * @should return true if class is openmrsObject list
+	 * @should return true if class is openmrsObject set
+	 * @should return false if collection is empty regardless of type held
+	 */
+	protected static boolean isOpenmrsObjectCollection(Object arg) {
+		
+		if (arg instanceof Collection) {
+			Collection<?> col = (Collection<?>) arg;
+			return !col.isEmpty() && col.iterator().next() instanceof OpenmrsObject;
+		}
+		return false;
+	}
+	
+	/**
+	 * Checks if the given field is annotated with a @DisableHandler annotation to specify
+	 * that the given handlerType should be disabled
+	 *
+	 * @param handlerType
+	 * @param field
+	 * @return true if the handlerType has been marked as disabled, false otherwise
+	 */
+	protected static boolean isHandlerMarkedAsDisabled(Class<? extends RequiredDataHandler> handlerType, Field field) {
+		
+		// if the annotation isn't present, return false
+		if (!field.isAnnotationPresent(DisableHandlers.class)) {
+			return false;
+		} else {
+			// otherwise we need to see if the handler type is one of the types specified in the annotation
+			for (Class<? extends RequiredDataHandler> h : field.getAnnotation(DisableHandlers.class).handlerTypes()) {
+				if (h.isAssignableFrom(handlerType)) {
+					return true;
+				}
+			}
+		}
+		
+		return false;
+	}
+}