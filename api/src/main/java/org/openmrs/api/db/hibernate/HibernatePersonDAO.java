--- conflicted
+++ resolved
@@ -1,776 +1,771 @@
-/**
- * The contents of this file are subject to the OpenMRS Public License
- * Version 1.0 (the "License"); you may not use this file except in
- * compliance with the License. You may obtain a copy of the License at
- * http://license.openmrs.org
- *
- * Software distributed under the License is distributed on an "AS IS"
- * basis, WITHOUT WARRANTY OF ANY KIND, either express or implied. See the
- * License for the specific language governing rights and limitations
- * under the License.
- *
- * Copyright (C) OpenMRS, LLC.  All Rights Reserved.
- */
-package org.openmrs.api.db.hibernate;
-
-import java.util.ArrayList;
-import java.util.Date;
-import java.util.LinkedHashSet;
-import java.util.List;
-import java.util.Set;
-
-import org.apache.commons.logging.Log;
-import org.apache.commons.logging.LogFactory;
-import org.hibernate.Criteria;
-import org.hibernate.Query;
-import org.hibernate.SQLQuery;
-import org.hibernate.SessionFactory;
-import org.hibernate.criterion.Disjunction;
-import org.hibernate.criterion.MatchMode;
-import org.hibernate.criterion.Order;
-import org.hibernate.criterion.Restrictions;
-import org.hibernate.type.StringType;
-import org.openmrs.Person;
-import org.openmrs.PersonAddress;
-import org.openmrs.PersonAttribute;
-import org.openmrs.PersonAttributeType;
-import org.openmrs.PersonName;
-import org.openmrs.Relationship;
-import org.openmrs.RelationshipType;
-import org.openmrs.api.context.Context;
-import org.openmrs.api.db.DAOException;
-import org.openmrs.api.db.PersonDAO;
-import org.openmrs.person.PersonMergeLog;
-import org.openmrs.util.OpenmrsConstants;
-
-/**
- * Hibernate specific Person database methods. <br/>
- * <br/>
- * This class should not be used directly. All database calls should go through the Service layer. <br/>
- * <br/>
- * Proper use: <code>
- *   PersonService ps = Context.getPersonService();
- *   ps.getPeople("name", false);
- * </code>
- *
- * @see org.openmrs.api.db.PersonDAO
- * @see org.openmrs.api.PersonService
- * @see org.openmrs.api.context.Context
- */
-public class HibernatePersonDAO implements PersonDAO {
-	
-	protected final static Log log = LogFactory.getLog(HibernatePersonDAO.class);
-	
-	/**
-	 * Hibernate session factory
-	 */
-	private SessionFactory sessionFactory;
-	
-	/**
-	 * Set session factory
-	 *
-	 * @param sessionFactory
-	 */
-	public void setSessionFactory(SessionFactory sessionFactory) {
-		this.sessionFactory = sessionFactory;
-	}
-	
-	/**
-	 * @see org.openmrs.api.PersonService#getSimilarPeople(java.lang.String, java.lang.Integer, java.lang.String, java.lang.String)
-	 * @see org.openmrs.api.db.PersonDAO#getSimilarPeople(String name, Integer birthyear, String gender)
-	 */
-	@SuppressWarnings("unchecked")
-	public Set<Person> getSimilarPeople(String name, Integer birthyear, String gender) throws DAOException {
-		if (birthyear == null) {
-			birthyear = 0;
-		}
-		
-		Set<Person> people = new LinkedHashSet<Person>();
-		
-		name = name.replaceAll("  ", " ");
-		name = name.replace(", ", " ");
-		String[] names = name.split(" ");
-		
-		StringBuilder q = new StringBuilder(
-		        "select p from Person p left join p.names as pname where p.personVoided = false and pname.voided = false and ");
-		
-		if (names.length == 1) {
-			q.append("(").append(" soundex(pname.givenName) = soundex(:n1)").append(
-			    " or soundex(pname.middleName) = soundex(:n1)").append(" or soundex(pname.familyName) = soundex(:n1) ")
-			        .append(" or soundex(pname.familyName2) = soundex(:n1) ").append(")");
-		} else if (names.length == 2) {
-			q.append("(").append(" case").append("  when pname.givenName is null then 1").append(
-			    "  when pname.givenName = '' then 1").append("  when soundex(pname.givenName) = soundex(:n1) then 4")
-			        .append("  when soundex(pname.givenName) = soundex(:n2) then 3").append("  else 0 ").append(" end")
-			        .append(" + ").append(" case").append("  when pname.middleName is null then 1").append(
-			            "  when pname.middleName = '' then 1").append(
-			            "  when soundex(pname.middleName) = soundex(:n1) then 3").append(
-			            "  when soundex(pname.middleName) = soundex(:n2) then 4").append("  else 0 ").append(" end").append(
-			            " + ").append(" case").append("  when pname.familyName is null then 1").append(
-			            "  when pname.familyName = '' then 1").append(
-			            "  when soundex(pname.familyName) = soundex(:n1) then 3").append(
-			            "  when soundex(pname.familyName) = soundex(:n2) then 4").append("  else 0 ").append(" end").append(
-			            " +").append(" case").append("  when pname.familyName2 is null then 1").append(
-			            "  when pname.familyName2 = '' then 1").append(
-			            "  when soundex(pname.familyName2) = soundex(:n1) then 3").append(
-			            "  when soundex(pname.familyName2) = soundex(:n2) then 4").append("  else 0 ").append(" end")
-			        .append(") > 6");
-		} else if (names.length == 3) {
-			q.append("(").append(" case").append("  when pname.givenName is null then 0").append(
-			    "  when soundex(pname.givenName) = soundex(:n1) then 3").append(
-			    "  when soundex(pname.givenName) = soundex(:n2) then 2").append(
-			    "  when soundex(pname.givenName) = soundex(:n3) then 1").append("  else 0 ").append(" end").append(" + ")
-			        .append(" case").append("  when pname.middleName is null then 0").append(
-			            "  when soundex(pname.middleName) = soundex(:n1) then 2").append(
-			            "  when soundex(pname.middleName) = soundex(:n2) then 3").append(
-			            "  when soundex(pname.middleName) = soundex(:n3) then 1").append("  else 0").append(" end").append(
-			            " + ").append(" case").append("  when pname.familyName is null then 0").append(
-			            "  when soundex(pname.familyName) = soundex(:n1) then 1").append(
-			            "  when soundex(pname.familyName) = soundex(:n2) then 2").append(
-			            "  when soundex(pname.familyName) = soundex(:n3) then 3").append("  else 0").append(" end").append(
-			            " +").append(" case").append("  when pname.familyName2 is null then 0").append(
-			            "  when soundex(pname.familyName2) = soundex(:n1) then 1").append(
-			            "  when soundex(pname.familyName2) = soundex(:n2) then 2").append(
-			            "  when soundex(pname.familyName2) = soundex(:n3) then 3").append("  else 0").append(" end").append(
-			            ") >= 5");
-		} else {
-			
-			// This is simply an alternative method of name matching which scales better
-			// for large names, although it is hard to imagine getting names with more than
-			// six or so tokens.  This can be easily updated to attain more desirable
-			// results; it is just a working alternative to throwing an exception.
-			
-			q.append("(").append(" case").append("  when pname.givenName is null then 0");
-			for (int i = 0; i < names.length; i++) {
-				q.append("  when soundex(pname.givenName) = soundex(:n").append(i + 1).append(") then 1");
-			}
-			q.append("  else 0").append(" end").append(")").append("+").append("(").append(" case").append(
-			    "  when pname.middleName is null then 0");
-			for (int i = 0; i < names.length; i++) {
-				q.append("  when soundex(pname.middleName) = soundex(:n").append(i + 1).append(") then 1");
-			}
-			q.append("  else 0").append(" end").append(")").append("+").append("(").append(" case").append(
-			    "  when pname.familyName is null then 0");
-			for (int i = 0; i < names.length; i++) {
-				q.append("  when soundex(pname.familyName) = soundex(:n").append(i + 1).append(") then 1");
-			}
-			q.append("  else 0").append(" end").append(")").append("+").append("(").append(" case").append(
-			    "  when pname.familyName2 is null then 0");
-			for (int i = 0; i < names.length; i++) {
-				q.append("  when soundex(pname.familyName2) = soundex(:n").append(i + 1).append(") then 1");
-			}
-			q.append("  else 0").append(" end").append(") >= ").append((int) (names.length * .75)); // if most of the names have at least a hit somewhere
-		}
-		
-		String birthdayMatch = " (year(p.birthdate) between " + (birthyear - 1) + " and " + (birthyear + 1)
-		        + " or p.birthdate is null) ";
-		
-		String genderMatch = " (p.gender = :gender or p.gender = '') ";
-		
-		if (birthyear != 0 && gender != null) {
-			q.append(" and (" + birthdayMatch + "and " + genderMatch + ") ");
-		} else if (birthyear != 0) {
-			q.append(" and " + birthdayMatch);
-		} else if (gender != null) {
-			q.append(" and " + genderMatch);
-		}
-		
-		q.append(" order by pname.givenName asc,").append(" pname.middleName asc,").append(" pname.familyName asc").append(
-		    " pname.familyName2 asc");
-		
-		String qStr = q.toString();
-		Query query = sessionFactory.getCurrentSession().createQuery(qStr);
-		
-		for (int nameIndex = 0; nameIndex < names.length; nameIndex++) {
-			query.setString("n" + (nameIndex + 1), names[nameIndex]);
-		}
-		
-		if (qStr.contains(":gender")) {
-			query.setString("gender", gender);
-		}
-		
-		people.addAll(query.list());
-		
-		return people;
-	}
-	
-	/**
-	 * @see org.openmrs.api.db.PersonDAO#getPeople(java.lang.String, java.lang.Boolean)
-	 *
-	 * @should get no one by null
-	 * @should get every one by empty string
-	 *
-	 * @should get no one by non-existing attribute
-	 * @should get no one by non-searchable attribute
-	 * @should get no one by voided attribute
-	 * @should get one person by attribute
-	 * @should get one person by random case attribute
-	 * @should get one person by searching for a mix of attribute and voided attribute
-	 * @should get multiple people by single attribute
-	 * @should get multiple people by multiple attributes
-	 *
-	 * @should get no one by non-existing name
-	 * @should get one person by name
-	 * @should get one person by random case name
-	 * @should get multiple people by single name
-	 * @should get multiple people by multiple names
-	 *
-	 * @should get no one by non-existing name and non-existing attribute
-	 * @should get no one by non-existing name and non-searchable attribute
-	 * @should get no one by non-existing name and voided attribute
-	 * @should get one person by name and attribute
-	 * @should get one person by name and voided attribute
-	 * @should get multiple people by name and attribute
-	 *
-	 * @should get one person by given name
-	 * @should get multiple people by given name
-	 *
-	 * @should get one person by middle name
-	 * @should get multiple people by middle name
-	 *
-	 * @should get one person by family name
-	 * @should get multiple people by family name
-	 *
-	 * @should get one person by family name2
-	 * @should get multiple people by family name2
-	 *
-	 * @should get one person by multiple name parts
-	 * @should get multiple people by multiple name parts
-	 *
-	 * @should get no one by voided name
-	 * @should not get voided person
-	 *
-	 * @should not get dead person
-	 * @should get single dead person
-	 * @should get multiple dead people
-	 */
-	@SuppressWarnings("unchecked")
-	public List<Person> getPeople(String searchString, Boolean dead, Boolean voided) {
-		if (searchString == null) {
-			return new ArrayList<Person>();
-		}
-		
-		PersonSearchCriteria personSearchCriteria = new PersonSearchCriteria();
-		
-		searchString = searchString.replace(", ", " ");
-		String[] values = searchString.split(" ");
-		
-		Criteria criteria = sessionFactory.getCurrentSession().createCriteria(Person.class);
-		
-		personSearchCriteria.addAliasForName(criteria);
-		personSearchCriteria.addAliasForAttribute(criteria);
-<<<<<<< HEAD
-		if (voided == null || !voided)
-=======
-		if (voided == null || voided == false) {
->>>>>>> afe4a122
-			criteria.add(Restrictions.eq("personVoided", false));
-		}
-		if (dead != null) {
-			criteria.add(Restrictions.eq("dead", dead));
-		}
-		
-		Disjunction disjunction = Restrictions.disjunction();
-		MatchMode matchMode = personSearchCriteria.getAttributeMatchMode();
-		
-		for (String value : values) {
-			if (value != null && value.length() > 0) {
-				disjunction.add(personSearchCriteria.prepareCriterionForName(value, voided)).add(
-				    personSearchCriteria.prepareCriterionForAttribute(value, voided, matchMode));
-			}
-		}
-		criteria.add(disjunction);
-		
-		criteria.addOrder(Order.asc("personId"));
-		criteria.setResultTransformer(Criteria.DISTINCT_ROOT_ENTITY);
-		criteria.setMaxResults(getMaximumSearchResults());
-		
-		// TODO - remove
-		log.debug(criteria.toString());
-		
-		return criteria.list();
-	}
-	
-	public List<Person> getPeople(String searchString, Boolean dead) {
-		return getPeople(searchString, dead, null);
-	}
-	
-	/**
-	 * Fetch the max results value from the global properties table
-	 *
-	 * @return Integer value for the person search max results global property
-	 */
-	public static Integer getMaximumSearchResults() {
-		try {
-			return Integer.valueOf(Context.getAdministrationService().getGlobalProperty(
-			    OpenmrsConstants.GLOBAL_PROPERTY_PERSON_SEARCH_MAX_RESULTS,
-			    String.valueOf(OpenmrsConstants.GLOBAL_PROPERTY_PERSON_SEARCH_MAX_RESULTS_DEFAULT_VALUE)));
-		}
-		catch (Exception e) {
-			log.warn("Unable to convert the global property " + OpenmrsConstants.GLOBAL_PROPERTY_PERSON_SEARCH_MAX_RESULTS
-			        + "to a valid integer. Returning the default "
-			        + OpenmrsConstants.GLOBAL_PROPERTY_PERSON_SEARCH_MAX_RESULTS_DEFAULT_VALUE);
-		}
-		
-		return OpenmrsConstants.GLOBAL_PROPERTY_PERSON_SEARCH_MAX_RESULTS_DEFAULT_VALUE;
-	}
-	
-	/**
-	 * @see org.openmrs.api.PersonService#getPerson(java.lang.Integer)
-	 * @see org.openmrs.api.db.PersonDAO#getPerson(java.lang.Integer)
-	 */
-	public Person getPerson(Integer personId) {
-		return (Person) sessionFactory.getCurrentSession().get(Person.class, personId);
-	}
-	
-	/**
-	 * @see org.openmrs.api.PersonService#deletePersonAttributeType(org.openmrs.PersonAttributeType)
-	 * @see org.openmrs.api.db.PersonDAO#deletePersonAttributeType(org.openmrs.PersonAttributeType)
-	 */
-	public void deletePersonAttributeType(PersonAttributeType type) {
-		sessionFactory.getCurrentSession().delete(type);
-	}
-	
-	/**
-	 * @see org.openmrs.api.PersonService#savePersonAttributeType(org.openmrs.PersonAttributeType)
-	 * @see org.openmrs.api.db.PersonDAO#savePersonAttributeType(org.openmrs.PersonAttributeType)
-	 */
-	public PersonAttributeType savePersonAttributeType(PersonAttributeType type) {
-		sessionFactory.getCurrentSession().saveOrUpdate(type);
-		return type;
-	}
-	
-	/**
-	 * @see org.openmrs.api.PersonService#getPersonAttributeType(java.lang.Integer)
-	 * @see org.openmrs.api.db.PersonDAO#getPersonAttributeType(java.lang.Integer)
-	 */
-	public PersonAttributeType getPersonAttributeType(Integer typeId) {
-		return (PersonAttributeType) sessionFactory.getCurrentSession().get(PersonAttributeType.class, typeId);
-	}
-	
-	/**
-	 * @see org.openmrs.api.PersonService#getPersonAttribute(java.lang.Integer)
-	 * @see org.openmrs.api.db.PersonDAO#getPersonAttribute(java.lang.Integer)
-	 */
-	public PersonAttribute getPersonAttribute(Integer id) {
-		return (PersonAttribute) sessionFactory.getCurrentSession().get(PersonAttribute.class, id);
-	}
-	
-	/**
-	 * @see org.openmrs.api.PersonService#getAllPersonAttributeTypes(boolean)
-	 * @see org.openmrs.api.db.PersonDAO#getAllPersonAttributeTypes(boolean)
-	 */
-	@SuppressWarnings("unchecked")
-	public List<PersonAttributeType> getAllPersonAttributeTypes(boolean includeRetired) throws DAOException {
-		Criteria criteria = sessionFactory.getCurrentSession().createCriteria(PersonAttributeType.class, "r");
-		
-		if (!includeRetired) {
-			criteria.add(Restrictions.eq("retired", false));
-		}
-		
-		criteria.addOrder(Order.asc("sortWeight"));
-		
-		return criteria.list();
-	}
-	
-	/**
-	 * @see org.openmrs.api.db.PersonDAO#getPersonAttributeTypes(java.lang.String, java.lang.String,
-	 *      java.lang.Integer, java.lang.Boolean)
-	 */
-	// TODO - PersonServiceTest fails here
-	@SuppressWarnings("unchecked")
-	public List<PersonAttributeType> getPersonAttributeTypes(String exactName, String format, Integer foreignKey,
-	        Boolean searchable) throws DAOException {
-		Criteria criteria = sessionFactory.getCurrentSession().createCriteria(PersonAttributeType.class, "r");
-		
-		if (exactName != null) {
-			criteria.add(Restrictions.eq("name", exactName));
-		}
-		
-		if (format != null) {
-			criteria.add(Restrictions.eq("format", format));
-		}
-		
-		if (foreignKey != null) {
-			criteria.add(Restrictions.eq("foreignKey", foreignKey));
-		}
-		
-		if (searchable != null) {
-			criteria.add(Restrictions.eq("searchable", searchable));
-		}
-		
-		return criteria.list();
-	}
-	
-	/**
-	 * @see org.openmrs.api.PersonService#getRelationship(java.lang.Integer)
-	 * @see org.openmrs.api.db.PersonDAO#getRelationship(java.lang.Integer)
-	 */
-	public Relationship getRelationship(Integer relationshipId) throws DAOException {
-		Relationship relationship = (Relationship) sessionFactory.getCurrentSession()
-		        .get(Relationship.class, relationshipId);
-		
-		return relationship;
-	}
-	
-	/**
-	 * @see org.openmrs.api.PersonService#getAllRelationships(boolean)
-	 * @see org.openmrs.api.db.PersonDAO#getAllRelationships(boolean)
-	 */
-	@SuppressWarnings("unchecked")
-	public List<Relationship> getAllRelationships(boolean includeVoided) throws DAOException {
-		Criteria criteria = sessionFactory.getCurrentSession().createCriteria(Relationship.class, "r");
-		
-		if (!includeVoided) {
-			criteria.add(Restrictions.eq("voided", false));
-		}
-		
-		return criteria.list();
-	}
-	
-	/**
-	 * @see org.openmrs.api.PersonService#getRelationships(org.openmrs.Person, org.openmrs.Person,
-	 *      org.openmrs.RelationshipType)
-	 * @see org.openmrs.api.db.PersonDAO#getRelationships(org.openmrs.Person, org.openmrs.Person,
-	 *      org.openmrs.RelationshipType)
-	 */
-	@SuppressWarnings("unchecked")
-	public List<Relationship> getRelationships(Person fromPerson, Person toPerson, RelationshipType relType) {
-		Criteria criteria = sessionFactory.getCurrentSession().createCriteria(Relationship.class, "r");
-		
-		if (fromPerson != null) {
-			criteria.add(Restrictions.eq("personA", fromPerson));
-		}
-		if (toPerson != null) {
-			criteria.add(Restrictions.eq("personB", toPerson));
-		}
-		if (relType != null) {
-			criteria.add(Restrictions.eq("relationshipType", relType));
-		}
-		
-		criteria.add(Restrictions.eq("voided", false));
-		
-		return criteria.list();
-	}
-	
-	/**
-	 * @see org.openmrs.api.PersonService#getRelationships(org.openmrs.Person, org.openmrs.Person,
-	 *      org.openmrs.RelationshipType, java.util.Date, java.util.Date)
-	 * @see org.openmrs.api.db.PersonDAO#getRelationships(org.openmrs.Person, org.openmrs.Person,
-	 *      org.openmrs.RelationshipType, java.util.Date, java.util.Date)
-	 */
-	@SuppressWarnings("unchecked")
-	public List<Relationship> getRelationships(Person fromPerson, Person toPerson, RelationshipType relType,
-	        Date startEffectiveDate, Date endEffectiveDate) {
-		Criteria criteria = sessionFactory.getCurrentSession().createCriteria(Relationship.class, "r");
-		
-		if (fromPerson != null) {
-			criteria.add(Restrictions.eq("personA", fromPerson));
-		}
-		if (toPerson != null) {
-			criteria.add(Restrictions.eq("personB", toPerson));
-		}
-		if (relType != null) {
-			criteria.add(Restrictions.eq("relationshipType", relType));
-		}
-		if (startEffectiveDate != null) {
-			criteria.add(Restrictions.disjunction().add(
-			    Restrictions.and(Restrictions.le("startDate", startEffectiveDate), Restrictions.ge("endDate",
-			        startEffectiveDate))).add(
-			    Restrictions.and(Restrictions.le("startDate", startEffectiveDate), Restrictions.isNull("endDate"))).add(
-			    Restrictions.and(Restrictions.isNull("startDate"), Restrictions.ge("endDate", startEffectiveDate))).add(
-			    Restrictions.and(Restrictions.isNull("startDate"), Restrictions.isNull("endDate"))));
-		}
-		if (endEffectiveDate != null) {
-			criteria.add(Restrictions.disjunction().add(
-			    Restrictions.and(Restrictions.le("startDate", endEffectiveDate), Restrictions
-			            .ge("endDate", endEffectiveDate))).add(
-			    Restrictions.and(Restrictions.le("startDate", endEffectiveDate), Restrictions.isNull("endDate"))).add(
-			    Restrictions.and(Restrictions.isNull("startDate"), Restrictions.ge("endDate", endEffectiveDate))).add(
-			    Restrictions.and(Restrictions.isNull("startDate"), Restrictions.isNull("endDate"))));
-		}
-		criteria.add(Restrictions.eq("voided", false));
-		
-		return criteria.list();
-	}
-	
-	/**
-	 * @see org.openmrs.api.PersonService#getRelationshipType(java.lang.Integer)
-	 * @see org.openmrs.api.db.PersonDAO#getRelationshipType(java.lang.Integer)
-	 */
-	public RelationshipType getRelationshipType(Integer relationshipTypeId) throws DAOException {
-		RelationshipType relationshipType = (RelationshipType) sessionFactory.getCurrentSession().get(
-		    RelationshipType.class, relationshipTypeId);
-		
-		return relationshipType;
-	}
-	
-	/**
-	 * @see org.openmrs.api.PersonService#getRelationshipTypes(java.lang.String, java.lang.Boolean)
-	 * @see org.openmrs.api.db.PersonDAO#getRelationshipTypes(java.lang.String, java.lang.Boolean)
-	 */
-	@SuppressWarnings("unchecked")
-	public List<RelationshipType> getRelationshipTypes(String relationshipTypeName, Boolean preferred) throws DAOException {
-		
-		Criteria criteria = sessionFactory.getCurrentSession().createCriteria(RelationshipType.class);
-		criteria.add(Restrictions.sqlRestriction("CONCAT(a_Is_To_B, CONCAT('/', b_Is_To_A)) like (?)", relationshipTypeName,
-		    new StringType()));
-		
-		if (preferred != null) {
-			criteria.add(Restrictions.eq("preferred", preferred));
-		}
-		
-		return criteria.list();
-	}
-	
-	/**
-	 * @see org.openmrs.api.PersonService#saveRelationshipType(org.openmrs.RelationshipType)
-	 * @see org.openmrs.api.db.PersonDAO#saveRelationshipType(org.openmrs.RelationshipType)
-	 */
-	public RelationshipType saveRelationshipType(RelationshipType relationshipType) throws DAOException {
-		sessionFactory.getCurrentSession().saveOrUpdate(relationshipType);
-		return relationshipType;
-	}
-	
-	/**
-	 * @see org.openmrs.api.PersonService#deleteRelationshipType(org.openmrs.RelationshipType)
-	 * @see org.openmrs.api.db.PersonDAO#deleteRelationshipType(org.openmrs.RelationshipType)
-	 */
-	public void deleteRelationshipType(RelationshipType relationshipType) throws DAOException {
-		sessionFactory.getCurrentSession().delete(relationshipType);
-	}
-	
-	/**
-	 * @see org.openmrs.api.PersonService#purgePerson(org.openmrs.Person)
-	 * @see org.openmrs.api.db.PersonDAO#deletePerson(org.openmrs.Person)
-	 */
-	public void deletePerson(Person person) throws DAOException {
-		HibernatePersonDAO.deletePersonAndAttributes(sessionFactory, person);
-	}
-	
-	/**
-	 * @see org.openmrs.api.PersonService#savePerson(org.openmrs.Person)
-	 * @see org.openmrs.api.db.PersonDAO#savePerson(org.openmrs.Person)
-	 */
-	public Person savePerson(Person person) throws DAOException {
-		sessionFactory.getCurrentSession().saveOrUpdate(person);
-		return person;
-	}
-	
-	/**
-	 * @see org.openmrs.api.PersonService#saveRelationship(org.openmrs.Relationship)
-	 * @see org.openmrs.api.db.PersonDAO#saveRelationship(org.openmrs.Relationship)
-	 */
-	public Relationship saveRelationship(Relationship relationship) throws DAOException {
-		sessionFactory.getCurrentSession().saveOrUpdate(relationship);
-		return relationship;
-	}
-	
-	/**
-	 * @see org.openmrs.api.PersonService#purgeRelationship(org.openmrs.Relationship)
-	 * @see org.openmrs.api.db.PersonDAO#deleteRelationship(org.openmrs.Relationship)
-	 */
-	public void deleteRelationship(Relationship relationship) throws DAOException {
-		sessionFactory.getCurrentSession().delete(relationship);
-	}
-	
-	/**
-	 * Used by deletePerson, deletePatient, and deleteUser to remove all properties of a person
-	 * before deleting them.
-	 *
-	 * @param sessionFactory the session factory from which to pull the current session
-	 * @param person the person to delete
-	 */
-	public static void deletePersonAndAttributes(SessionFactory sessionFactory, Person person) {
-		// delete properties and fields so hibernate can't complain
-		for (PersonAddress address : person.getAddresses()) {
-			if (address.getDateCreated() == null) {
-				sessionFactory.getCurrentSession().evict(address);
-				address = null;
-			} else {
-				sessionFactory.getCurrentSession().delete(address);
-			}
-		}
-		sessionFactory.getCurrentSession().evict(person.getAddresses());
-		person.setAddresses(null);
-		
-		for (PersonAttribute attribute : person.getAttributes()) {
-			if (attribute.getDateCreated() == null) {
-				sessionFactory.getCurrentSession().evict(attribute);
-			} else {
-				sessionFactory.getCurrentSession().delete(attribute);
-			}
-		}
-		sessionFactory.getCurrentSession().evict(person.getAttributes());
-		person.setAttributes(null);
-		
-		for (PersonName name : person.getNames()) {
-			if (name.getDateCreated() == null) {
-				sessionFactory.getCurrentSession().evict(name);
-			} else {
-				sessionFactory.getCurrentSession().delete(name);
-			}
-		}
-		sessionFactory.getCurrentSession().evict(person.getNames());
-		person.setNames(null);
-		
-		// finally, just tell hibernate to delete our object
-		sessionFactory.getCurrentSession().delete(person);
-	}
-	
-	/**
-	 * @see org.openmrs.api.db.PersonDAO#getPersonAttributeTypeByUuid(java.lang.String)
-	 */
-	public PersonAttributeType getPersonAttributeTypeByUuid(String uuid) {
-		return (PersonAttributeType) sessionFactory.getCurrentSession().createQuery(
-		    "from PersonAttributeType pat where pat.uuid = :uuid").setString("uuid", uuid).uniqueResult();
-	}
-	
-	/**
-	 * @see org.openmrs.api.db.PersonDAO#getSavedPersonAttributeTypeName(org.openmrs.PersonAttributeType)
-	 */
-	public String getSavedPersonAttributeTypeName(PersonAttributeType personAttributeType) {
-		SQLQuery sql = sessionFactory.getCurrentSession().createSQLQuery(
-		    "select name from person_attribute_type where person_attribute_type_id = :personAttributeTypeId");
-		sql.setInteger("personAttributeTypeId", personAttributeType.getId());
-		return (String) sql.uniqueResult();
-	}
-	
-	/**
-	 * @see org.openmrs.api.db.PersonDAO#getPersonByUuid(java.lang.String)
-	 */
-	public Person getPersonByUuid(String uuid) {
-		return (Person) sessionFactory.getCurrentSession().createQuery("from Person p where p.uuid = :uuid").setString(
-		    "uuid", uuid).uniqueResult();
-	}
-	
-	public PersonAddress getPersonAddressByUuid(String uuid) {
-		return (PersonAddress) sessionFactory.getCurrentSession().createQuery("from PersonAddress p where p.uuid = :uuid")
-		        .setString("uuid", uuid).uniqueResult();
-	}
-	
-	/**
-	 * @see org.openmrs.api.db.PersonDAO#savePersonMergeLog(PersonMergeLog)
-	 */
-	@Override
-	public PersonMergeLog savePersonMergeLog(PersonMergeLog personMergeLog) throws DAOException {
-		sessionFactory.getCurrentSession().saveOrUpdate(personMergeLog);
-		return personMergeLog;
-	}
-	
-	/**
-	 * @see org.openmrs.api.db.PersonDAO#getPersonMergeLog(java.lang.Integer)
-	 */
-	@Override
-	public PersonMergeLog getPersonMergeLog(Integer id) throws DAOException {
-		return (PersonMergeLog) sessionFactory.getCurrentSession().get(PersonMergeLog.class, id);
-	}
-	
-	/**
-	 * @see org.openmrs.api.db.PersonDAO#getPersonMergeLogByUuid(String)
-	 */
-	@Override
-	public PersonMergeLog getPersonMergeLogByUuid(String uuid) throws DAOException {
-		return (PersonMergeLog) sessionFactory.getCurrentSession().createQuery("from PersonMergeLog p where p.uuid = :uuid")
-		        .setString("uuid", uuid).uniqueResult();
-	}
-	
-	/**
-	 * @see org.openmrs.api.db.PersonDAO#getWinningPersonMergeLogs(org.openmrs.Person)
-	 */
-	@Override
-	@SuppressWarnings("unchecked")
-	public List<PersonMergeLog> getWinningPersonMergeLogs(Person person) throws DAOException {
-		return (List<PersonMergeLog>) sessionFactory.getCurrentSession().createQuery(
-		    "from PersonMergeLog p where p.winner.id = :winnerId").setInteger("winnerId", person.getId()).list();
-	}
-	
-	/**
-	 * @see org.openmrs.api.db.PersonDAO#getLosingPersonMergeLogs(org.openmrs.Person)
-	 */
-	@Override
-	public PersonMergeLog getLosingPersonMergeLogs(Person person) throws DAOException {
-		return (PersonMergeLog) sessionFactory.getCurrentSession().createQuery(
-		    "from PersonMergeLog p where p.loser.id = :loserId").setInteger("loserId", person.getId()).uniqueResult();
-	}
-	
-	/**
-	 * @see org.openmrs.api.db.PersonDAO#getAllPersonMergeLogs()
-	 */
-	@Override
-	@SuppressWarnings("unchecked")
-	public List<PersonMergeLog> getAllPersonMergeLogs() throws DAOException {
-		return (List<PersonMergeLog>) sessionFactory.getCurrentSession().createQuery("from PersonMergeLog p").list();
-	}
-	
-	public PersonAttribute getPersonAttributeByUuid(String uuid) {
-		return (PersonAttribute) sessionFactory.getCurrentSession().createQuery(
-		    "from PersonAttribute p where p.uuid = :uuid").setString("uuid", uuid).uniqueResult();
-	}
-	
-	/**
-	 * @see org.openmrs.api.db.PersonDAO#getPersonName(Integer)
-	 */
-	@Override
-	public PersonName getPersonName(Integer personNameId) {
-		return (PersonName) sessionFactory.getCurrentSession().get(PersonName.class, personNameId);
-	}
-	
-	/**
-	 * @see org.openmrs.api.db.PersonDAO#getPersonNameByUuid(String)
-	 */
-	public PersonName getPersonNameByUuid(String uuid) {
-		return (PersonName) sessionFactory.getCurrentSession().createQuery("from PersonName p where p.uuid = :uuid")
-		        .setString("uuid", uuid).uniqueResult();
-	}
-	
-	/**
-	 * @see org.openmrs.api.db.PersonDAO#getRelationshipByUuid(java.lang.String)
-	 */
-	public Relationship getRelationshipByUuid(String uuid) {
-		return (Relationship) sessionFactory.getCurrentSession().createQuery("from Relationship r where r.uuid = :uuid")
-		        .setString("uuid", uuid).uniqueResult();
-	}
-	
-	/**
-	 * @see org.openmrs.api.db.PersonDAO#getRelationshipTypeByUuid(java.lang.String)
-	 */
-	public RelationshipType getRelationshipTypeByUuid(String uuid) {
-		return (RelationshipType) sessionFactory.getCurrentSession().createQuery(
-		    "from RelationshipType rt where rt.uuid = :uuid").setString("uuid", uuid).uniqueResult();
-	}
-	
-	/**
-	 * @see org.openmrs.api.db.PersonDAO#getAllRelationshipTypes(boolean)
-	 */
-	@SuppressWarnings("unchecked")
-	public List<RelationshipType> getAllRelationshipTypes(boolean includeRetired) {
-		Criteria criteria = sessionFactory.getCurrentSession().createCriteria(RelationshipType.class);
-		criteria.addOrder(Order.asc("weight"));
-		
-		if (!includeRetired) {
-			criteria.add(Restrictions.eq("retired", false));
-		}
-		
-		return criteria.list();
-	}
-	
-	/**
-	 * @see org.openmrs.api.PersonService#savePersonName(org.openmrs.PersonName)
-	 * @see org.openmrs.api.db.PersonDAO#savePersonName(org.openmrs.PersonName)
-	 */
-	public PersonName savePersonName(PersonName personName) {
-		sessionFactory.getCurrentSession().saveOrUpdate(personName);
-		return personName;
-	}
-	
-	/**
-	 * @see org.openmrs.api.PersonService#savePersonAddress(org.openmrs.PersonAddress)
-	 * @see org.openmrs.api.db.PersonDAO#savePersonAddress(org.openmrs.PersonAddress)
-	 */
-	public PersonAddress savePersonAddress(PersonAddress personAddress) {
-		sessionFactory.getCurrentSession().saveOrUpdate(personAddress);
-		return personAddress;
-	}
-	
-}
+/**
+ * The contents of this file are subject to the OpenMRS Public License
+ * Version 1.0 (the "License"); you may not use this file except in
+ * compliance with the License. You may obtain a copy of the License at
+ * http://license.openmrs.org
+ *
+ * Software distributed under the License is distributed on an "AS IS"
+ * basis, WITHOUT WARRANTY OF ANY KIND, either express or implied. See the
+ * License for the specific language governing rights and limitations
+ * under the License.
+ *
+ * Copyright (C) OpenMRS, LLC.  All Rights Reserved.
+ */
+package org.openmrs.api.db.hibernate;
+
+import java.util.ArrayList;
+import java.util.Date;
+import java.util.LinkedHashSet;
+import java.util.List;
+import java.util.Set;
+
+import org.apache.commons.logging.Log;
+import org.apache.commons.logging.LogFactory;
+import org.hibernate.Criteria;
+import org.hibernate.Query;
+import org.hibernate.SQLQuery;
+import org.hibernate.SessionFactory;
+import org.hibernate.criterion.Disjunction;
+import org.hibernate.criterion.MatchMode;
+import org.hibernate.criterion.Order;
+import org.hibernate.criterion.Restrictions;
+import org.hibernate.type.StringType;
+import org.openmrs.Person;
+import org.openmrs.PersonAddress;
+import org.openmrs.PersonAttribute;
+import org.openmrs.PersonAttributeType;
+import org.openmrs.PersonName;
+import org.openmrs.Relationship;
+import org.openmrs.RelationshipType;
+import org.openmrs.api.context.Context;
+import org.openmrs.api.db.DAOException;
+import org.openmrs.api.db.PersonDAO;
+import org.openmrs.person.PersonMergeLog;
+import org.openmrs.util.OpenmrsConstants;
+
+/**
+ * Hibernate specific Person database methods. <br/>
+ * <br/>
+ * This class should not be used directly. All database calls should go through the Service layer. <br/>
+ * <br/>
+ * Proper use: <code>
+ *   PersonService ps = Context.getPersonService();
+ *   ps.getPeople("name", false);
+ * </code>
+ * 
+ * @see org.openmrs.api.db.PersonDAO
+ * @see org.openmrs.api.PersonService
+ * @see org.openmrs.api.context.Context
+ */
+public class HibernatePersonDAO implements PersonDAO {
+	
+	protected final static Log log = LogFactory.getLog(HibernatePersonDAO.class);
+	
+	/**
+	 * Hibernate session factory
+	 */
+	private SessionFactory sessionFactory;
+	
+	/**
+	 * Set session factory
+	 * 
+	 * @param sessionFactory
+	 */
+	public void setSessionFactory(SessionFactory sessionFactory) {
+		this.sessionFactory = sessionFactory;
+	}
+	
+	/**
+	 * @see org.openmrs.api.PersonService#getSimilarPeople(java.lang.String, java.lang.Integer,
+	 *      java.lang.String, java.lang.String)
+	 * @see org.openmrs.api.db.PersonDAO#getSimilarPeople(String name, Integer birthyear, String
+	 *      gender)
+	 */
+	@SuppressWarnings("unchecked")
+	public Set<Person> getSimilarPeople(String name, Integer birthyear, String gender) throws DAOException {
+		if (birthyear == null) {
+			birthyear = 0;
+		}
+		
+		Set<Person> people = new LinkedHashSet<Person>();
+		
+		name = name.replaceAll("  ", " ");
+		name = name.replace(", ", " ");
+		String[] names = name.split(" ");
+		
+		StringBuilder q = new StringBuilder(
+		        "select p from Person p left join p.names as pname where p.personVoided = false and pname.voided = false and ");
+		
+		if (names.length == 1) {
+			q.append("(").append(" soundex(pname.givenName) = soundex(:n1)")
+			        .append(" or soundex(pname.middleName) = soundex(:n1)")
+			        .append(" or soundex(pname.familyName) = soundex(:n1) ")
+			        .append(" or soundex(pname.familyName2) = soundex(:n1) ").append(")");
+		} else if (names.length == 2) {
+			q.append("(").append(" case").append("  when pname.givenName is null then 1")
+			        .append("  when pname.givenName = '' then 1")
+			        .append("  when soundex(pname.givenName) = soundex(:n1) then 4")
+			        .append("  when soundex(pname.givenName) = soundex(:n2) then 3").append("  else 0 ").append(" end")
+			        .append(" + ").append(" case").append("  when pname.middleName is null then 1")
+			        .append("  when pname.middleName = '' then 1")
+			        .append("  when soundex(pname.middleName) = soundex(:n1) then 3")
+			        .append("  when soundex(pname.middleName) = soundex(:n2) then 4").append("  else 0 ").append(" end")
+			        .append(" + ").append(" case").append("  when pname.familyName is null then 1")
+			        .append("  when pname.familyName = '' then 1")
+			        .append("  when soundex(pname.familyName) = soundex(:n1) then 3")
+			        .append("  when soundex(pname.familyName) = soundex(:n2) then 4").append("  else 0 ").append(" end")
+			        .append(" +").append(" case").append("  when pname.familyName2 is null then 1")
+			        .append("  when pname.familyName2 = '' then 1")
+			        .append("  when soundex(pname.familyName2) = soundex(:n1) then 3")
+			        .append("  when soundex(pname.familyName2) = soundex(:n2) then 4").append("  else 0 ").append(" end")
+			        .append(") > 6");
+		} else if (names.length == 3) {
+			q.append("(").append(" case").append("  when pname.givenName is null then 0")
+			        .append("  when soundex(pname.givenName) = soundex(:n1) then 3")
+			        .append("  when soundex(pname.givenName) = soundex(:n2) then 2")
+			        .append("  when soundex(pname.givenName) = soundex(:n3) then 1").append("  else 0 ").append(" end")
+			        .append(" + ").append(" case").append("  when pname.middleName is null then 0")
+			        .append("  when soundex(pname.middleName) = soundex(:n1) then 2")
+			        .append("  when soundex(pname.middleName) = soundex(:n2) then 3")
+			        .append("  when soundex(pname.middleName) = soundex(:n3) then 1").append("  else 0").append(" end")
+			        .append(" + ").append(" case").append("  when pname.familyName is null then 0")
+			        .append("  when soundex(pname.familyName) = soundex(:n1) then 1")
+			        .append("  when soundex(pname.familyName) = soundex(:n2) then 2")
+			        .append("  when soundex(pname.familyName) = soundex(:n3) then 3").append("  else 0").append(" end")
+			        .append(" +").append(" case").append("  when pname.familyName2 is null then 0")
+			        .append("  when soundex(pname.familyName2) = soundex(:n1) then 1")
+			        .append("  when soundex(pname.familyName2) = soundex(:n2) then 2")
+			        .append("  when soundex(pname.familyName2) = soundex(:n3) then 3").append("  else 0").append(" end")
+			        .append(") >= 5");
+		} else {
+			
+			// This is simply an alternative method of name matching which scales better
+			// for large names, although it is hard to imagine getting names with more than
+			// six or so tokens.  This can be easily updated to attain more desirable
+			// results; it is just a working alternative to throwing an exception.
+			
+			q.append("(").append(" case").append("  when pname.givenName is null then 0");
+			for (int i = 0; i < names.length; i++) {
+				q.append("  when soundex(pname.givenName) = soundex(:n").append(i + 1).append(") then 1");
+			}
+			q.append("  else 0").append(" end").append(")").append("+").append("(").append(" case")
+			        .append("  when pname.middleName is null then 0");
+			for (int i = 0; i < names.length; i++) {
+				q.append("  when soundex(pname.middleName) = soundex(:n").append(i + 1).append(") then 1");
+			}
+			q.append("  else 0").append(" end").append(")").append("+").append("(").append(" case")
+			        .append("  when pname.familyName is null then 0");
+			for (int i = 0; i < names.length; i++) {
+				q.append("  when soundex(pname.familyName) = soundex(:n").append(i + 1).append(") then 1");
+			}
+			q.append("  else 0").append(" end").append(")").append("+").append("(").append(" case")
+			        .append("  when pname.familyName2 is null then 0");
+			for (int i = 0; i < names.length; i++) {
+				q.append("  when soundex(pname.familyName2) = soundex(:n").append(i + 1).append(") then 1");
+			}
+			q.append("  else 0").append(" end").append(") >= ").append((int) (names.length * .75)); // if most of the names have at least a hit somewhere
+		}
+		
+		String birthdayMatch = " (year(p.birthdate) between " + (birthyear - 1) + " and " + (birthyear + 1)
+		        + " or p.birthdate is null) ";
+		
+		String genderMatch = " (p.gender = :gender or p.gender = '') ";
+		
+		if (birthyear != 0 && gender != null) {
+			q.append(" and (" + birthdayMatch + "and " + genderMatch + ") ");
+		} else if (birthyear != 0) {
+			q.append(" and " + birthdayMatch);
+		} else if (gender != null) {
+			q.append(" and " + genderMatch);
+		}
+		
+		q.append(" order by pname.givenName asc,").append(" pname.middleName asc,").append(" pname.familyName asc")
+		        .append(" pname.familyName2 asc");
+		
+		String qStr = q.toString();
+		Query query = sessionFactory.getCurrentSession().createQuery(qStr);
+		
+		for (int nameIndex = 0; nameIndex < names.length; nameIndex++) {
+			query.setString("n" + (nameIndex + 1), names[nameIndex]);
+		}
+		
+		if (qStr.contains(":gender")) {
+			query.setString("gender", gender);
+		}
+		
+		people.addAll(query.list());
+		
+		return people;
+	}
+	
+	/**
+	 * @see org.openmrs.api.db.PersonDAO#getPeople(java.lang.String, java.lang.Boolean)
+	 * @should get no one by null
+	 * @should get every one by empty string
+	 * @should get no one by non-existing attribute
+	 * @should get no one by non-searchable attribute
+	 * @should get no one by voided attribute
+	 * @should get one person by attribute
+	 * @should get one person by random case attribute
+	 * @should get one person by searching for a mix of attribute and voided attribute
+	 * @should get multiple people by single attribute
+	 * @should get multiple people by multiple attributes
+	 * @should get no one by non-existing name
+	 * @should get one person by name
+	 * @should get one person by random case name
+	 * @should get multiple people by single name
+	 * @should get multiple people by multiple names
+	 * @should get no one by non-existing name and non-existing attribute
+	 * @should get no one by non-existing name and non-searchable attribute
+	 * @should get no one by non-existing name and voided attribute
+	 * @should get one person by name and attribute
+	 * @should get one person by name and voided attribute
+	 * @should get multiple people by name and attribute
+	 * @should get one person by given name
+	 * @should get multiple people by given name
+	 * @should get one person by middle name
+	 * @should get multiple people by middle name
+	 * @should get one person by family name
+	 * @should get multiple people by family name
+	 * @should get one person by family name2
+	 * @should get multiple people by family name2
+	 * @should get one person by multiple name parts
+	 * @should get multiple people by multiple name parts
+	 * @should get no one by voided name
+	 * @should not get voided person
+	 * @should not get dead person
+	 * @should get single dead person
+	 * @should get multiple dead people
+	 */
+	@SuppressWarnings("unchecked")
+	public List<Person> getPeople(String searchString, Boolean dead, Boolean voided) {
+		if (searchString == null) {
+			return new ArrayList<Person>();
+		}
+		
+		PersonSearchCriteria personSearchCriteria = new PersonSearchCriteria();
+		
+		searchString = searchString.replace(", ", " ");
+		String[] values = searchString.split(" ");
+		
+		Criteria criteria = sessionFactory.getCurrentSession().createCriteria(Person.class);
+		
+		personSearchCriteria.addAliasForName(criteria);
+		personSearchCriteria.addAliasForAttribute(criteria);
+		if (voided == null || voided == false) {
+			criteria.add(Restrictions.eq("personVoided", false));
+		}
+		if (dead != null) {
+			criteria.add(Restrictions.eq("dead", dead));
+		}
+		
+		Disjunction disjunction = Restrictions.disjunction();
+		MatchMode matchMode = personSearchCriteria.getAttributeMatchMode();
+		
+		for (String value : values) {
+			if (value != null && value.length() > 0) {
+				disjunction.add(personSearchCriteria.prepareCriterionForName(value, voided)).add(
+				    personSearchCriteria.prepareCriterionForAttribute(value, voided, matchMode));
+			}
+		}
+		criteria.add(disjunction);
+		
+		criteria.addOrder(Order.asc("personId"));
+		criteria.setResultTransformer(Criteria.DISTINCT_ROOT_ENTITY);
+		criteria.setMaxResults(getMaximumSearchResults());
+		
+		// TODO - remove
+		log.debug(criteria.toString());
+		
+		return criteria.list();
+	}
+	
+	public List<Person> getPeople(String searchString, Boolean dead) {
+		return getPeople(searchString, dead, null);
+	}
+	
+	/**
+	 * Fetch the max results value from the global properties table
+	 * 
+	 * @return Integer value for the person search max results global property
+	 */
+	public static Integer getMaximumSearchResults() {
+		try {
+			return Integer.valueOf(Context.getAdministrationService().getGlobalProperty(
+			    OpenmrsConstants.GLOBAL_PROPERTY_PERSON_SEARCH_MAX_RESULTS,
+			    String.valueOf(OpenmrsConstants.GLOBAL_PROPERTY_PERSON_SEARCH_MAX_RESULTS_DEFAULT_VALUE)));
+		}
+		catch (Exception e) {
+			log.warn("Unable to convert the global property " + OpenmrsConstants.GLOBAL_PROPERTY_PERSON_SEARCH_MAX_RESULTS
+			        + "to a valid integer. Returning the default "
+			        + OpenmrsConstants.GLOBAL_PROPERTY_PERSON_SEARCH_MAX_RESULTS_DEFAULT_VALUE);
+		}
+		
+		return OpenmrsConstants.GLOBAL_PROPERTY_PERSON_SEARCH_MAX_RESULTS_DEFAULT_VALUE;
+	}
+	
+	/**
+	 * @see org.openmrs.api.PersonService#getPerson(java.lang.Integer)
+	 * @see org.openmrs.api.db.PersonDAO#getPerson(java.lang.Integer)
+	 */
+	public Person getPerson(Integer personId) {
+		return (Person) sessionFactory.getCurrentSession().get(Person.class, personId);
+	}
+	
+	/**
+	 * @see org.openmrs.api.PersonService#deletePersonAttributeType(org.openmrs.PersonAttributeType)
+	 * @see org.openmrs.api.db.PersonDAO#deletePersonAttributeType(org.openmrs.PersonAttributeType)
+	 */
+	public void deletePersonAttributeType(PersonAttributeType type) {
+		sessionFactory.getCurrentSession().delete(type);
+	}
+	
+	/**
+	 * @see org.openmrs.api.PersonService#savePersonAttributeType(org.openmrs.PersonAttributeType)
+	 * @see org.openmrs.api.db.PersonDAO#savePersonAttributeType(org.openmrs.PersonAttributeType)
+	 */
+	public PersonAttributeType savePersonAttributeType(PersonAttributeType type) {
+		sessionFactory.getCurrentSession().saveOrUpdate(type);
+		return type;
+	}
+	
+	/**
+	 * @see org.openmrs.api.PersonService#getPersonAttributeType(java.lang.Integer)
+	 * @see org.openmrs.api.db.PersonDAO#getPersonAttributeType(java.lang.Integer)
+	 */
+	public PersonAttributeType getPersonAttributeType(Integer typeId) {
+		return (PersonAttributeType) sessionFactory.getCurrentSession().get(PersonAttributeType.class, typeId);
+	}
+	
+	/**
+	 * @see org.openmrs.api.PersonService#getPersonAttribute(java.lang.Integer)
+	 * @see org.openmrs.api.db.PersonDAO#getPersonAttribute(java.lang.Integer)
+	 */
+	public PersonAttribute getPersonAttribute(Integer id) {
+		return (PersonAttribute) sessionFactory.getCurrentSession().get(PersonAttribute.class, id);
+	}
+	
+	/**
+	 * @see org.openmrs.api.PersonService#getAllPersonAttributeTypes(boolean)
+	 * @see org.openmrs.api.db.PersonDAO#getAllPersonAttributeTypes(boolean)
+	 */
+	@SuppressWarnings("unchecked")
+	public List<PersonAttributeType> getAllPersonAttributeTypes(boolean includeRetired) throws DAOException {
+		Criteria criteria = sessionFactory.getCurrentSession().createCriteria(PersonAttributeType.class, "r");
+		
+		if (!includeRetired) {
+			criteria.add(Restrictions.eq("retired", false));
+		}
+		
+		criteria.addOrder(Order.asc("sortWeight"));
+		
+		return criteria.list();
+	}
+	
+	/**
+	 * @see org.openmrs.api.db.PersonDAO#getPersonAttributeTypes(java.lang.String, java.lang.String,
+	 *      java.lang.Integer, java.lang.Boolean)
+	 */
+	// TODO - PersonServiceTest fails here
+	@SuppressWarnings("unchecked")
+	public List<PersonAttributeType> getPersonAttributeTypes(String exactName, String format, Integer foreignKey,
+	                                                         Boolean searchable) throws DAOException {
+		Criteria criteria = sessionFactory.getCurrentSession().createCriteria(PersonAttributeType.class, "r");
+		
+		if (exactName != null) {
+			criteria.add(Restrictions.eq("name", exactName));
+		}
+		
+		if (format != null) {
+			criteria.add(Restrictions.eq("format", format));
+		}
+		
+		if (foreignKey != null) {
+			criteria.add(Restrictions.eq("foreignKey", foreignKey));
+		}
+		
+		if (searchable != null) {
+			criteria.add(Restrictions.eq("searchable", searchable));
+		}
+		
+		return criteria.list();
+	}
+	
+	/**
+	 * @see org.openmrs.api.PersonService#getRelationship(java.lang.Integer)
+	 * @see org.openmrs.api.db.PersonDAO#getRelationship(java.lang.Integer)
+	 */
+	public Relationship getRelationship(Integer relationshipId) throws DAOException {
+		Relationship relationship = (Relationship) sessionFactory.getCurrentSession()
+		        .get(Relationship.class, relationshipId);
+		
+		return relationship;
+	}
+	
+	/**
+	 * @see org.openmrs.api.PersonService#getAllRelationships(boolean)
+	 * @see org.openmrs.api.db.PersonDAO#getAllRelationships(boolean)
+	 */
+	@SuppressWarnings("unchecked")
+	public List<Relationship> getAllRelationships(boolean includeVoided) throws DAOException {
+		Criteria criteria = sessionFactory.getCurrentSession().createCriteria(Relationship.class, "r");
+		
+		if (!includeVoided) {
+			criteria.add(Restrictions.eq("voided", false));
+		}
+		
+		return criteria.list();
+	}
+	
+	/**
+	 * @see org.openmrs.api.PersonService#getRelationships(org.openmrs.Person, org.openmrs.Person,
+	 *      org.openmrs.RelationshipType)
+	 * @see org.openmrs.api.db.PersonDAO#getRelationships(org.openmrs.Person, org.openmrs.Person,
+	 *      org.openmrs.RelationshipType)
+	 */
+	@SuppressWarnings("unchecked")
+	public List<Relationship> getRelationships(Person fromPerson, Person toPerson, RelationshipType relType) {
+		Criteria criteria = sessionFactory.getCurrentSession().createCriteria(Relationship.class, "r");
+		
+		if (fromPerson != null) {
+			criteria.add(Restrictions.eq("personA", fromPerson));
+		}
+		if (toPerson != null) {
+			criteria.add(Restrictions.eq("personB", toPerson));
+		}
+		if (relType != null) {
+			criteria.add(Restrictions.eq("relationshipType", relType));
+		}
+		
+		criteria.add(Restrictions.eq("voided", false));
+		
+		return criteria.list();
+	}
+	
+	/**
+	 * @see org.openmrs.api.PersonService#getRelationships(org.openmrs.Person, org.openmrs.Person,
+	 *      org.openmrs.RelationshipType, java.util.Date, java.util.Date)
+	 * @see org.openmrs.api.db.PersonDAO#getRelationships(org.openmrs.Person, org.openmrs.Person,
+	 *      org.openmrs.RelationshipType, java.util.Date, java.util.Date)
+	 */
+	@SuppressWarnings("unchecked")
+	public List<Relationship> getRelationships(Person fromPerson, Person toPerson, RelationshipType relType,
+	                                           Date startEffectiveDate, Date endEffectiveDate) {
+		Criteria criteria = sessionFactory.getCurrentSession().createCriteria(Relationship.class, "r");
+		
+		if (fromPerson != null) {
+			criteria.add(Restrictions.eq("personA", fromPerson));
+		}
+		if (toPerson != null) {
+			criteria.add(Restrictions.eq("personB", toPerson));
+		}
+		if (relType != null) {
+			criteria.add(Restrictions.eq("relationshipType", relType));
+		}
+		if (startEffectiveDate != null) {
+			criteria.add(Restrictions
+			        .disjunction()
+			        .add(
+			            Restrictions.and(Restrictions.le("startDate", startEffectiveDate),
+			                Restrictions.ge("endDate", startEffectiveDate)))
+			        .add(Restrictions.and(Restrictions.le("startDate", startEffectiveDate), Restrictions.isNull("endDate")))
+			        .add(Restrictions.and(Restrictions.isNull("startDate"), Restrictions.ge("endDate", startEffectiveDate)))
+			        .add(Restrictions.and(Restrictions.isNull("startDate"), Restrictions.isNull("endDate"))));
+		}
+		if (endEffectiveDate != null) {
+			criteria.add(Restrictions
+			        .disjunction()
+			        .add(
+			            Restrictions.and(Restrictions.le("startDate", endEffectiveDate),
+			                Restrictions.ge("endDate", endEffectiveDate)))
+			        .add(Restrictions.and(Restrictions.le("startDate", endEffectiveDate), Restrictions.isNull("endDate")))
+			        .add(Restrictions.and(Restrictions.isNull("startDate"), Restrictions.ge("endDate", endEffectiveDate)))
+			        .add(Restrictions.and(Restrictions.isNull("startDate"), Restrictions.isNull("endDate"))));
+		}
+		criteria.add(Restrictions.eq("voided", false));
+		
+		return criteria.list();
+	}
+	
+	/**
+	 * @see org.openmrs.api.PersonService#getRelationshipType(java.lang.Integer)
+	 * @see org.openmrs.api.db.PersonDAO#getRelationshipType(java.lang.Integer)
+	 */
+	public RelationshipType getRelationshipType(Integer relationshipTypeId) throws DAOException {
+		RelationshipType relationshipType = (RelationshipType) sessionFactory.getCurrentSession().get(
+		    RelationshipType.class, relationshipTypeId);
+		
+		return relationshipType;
+	}
+	
+	/**
+	 * @see org.openmrs.api.PersonService#getRelationshipTypes(java.lang.String, java.lang.Boolean)
+	 * @see org.openmrs.api.db.PersonDAO#getRelationshipTypes(java.lang.String, java.lang.Boolean)
+	 */
+	@SuppressWarnings("unchecked")
+	public List<RelationshipType> getRelationshipTypes(String relationshipTypeName, Boolean preferred) throws DAOException {
+		
+		Criteria criteria = sessionFactory.getCurrentSession().createCriteria(RelationshipType.class);
+		criteria.add(Restrictions.sqlRestriction("CONCAT(a_Is_To_B, CONCAT('/', b_Is_To_A)) like (?)", relationshipTypeName,
+		    new StringType()));
+		
+		if (preferred != null) {
+			criteria.add(Restrictions.eq("preferred", preferred));
+		}
+		
+		return criteria.list();
+	}
+	
+	/**
+	 * @see org.openmrs.api.PersonService#saveRelationshipType(org.openmrs.RelationshipType)
+	 * @see org.openmrs.api.db.PersonDAO#saveRelationshipType(org.openmrs.RelationshipType)
+	 */
+	public RelationshipType saveRelationshipType(RelationshipType relationshipType) throws DAOException {
+		sessionFactory.getCurrentSession().saveOrUpdate(relationshipType);
+		return relationshipType;
+	}
+	
+	/**
+	 * @see org.openmrs.api.PersonService#deleteRelationshipType(org.openmrs.RelationshipType)
+	 * @see org.openmrs.api.db.PersonDAO#deleteRelationshipType(org.openmrs.RelationshipType)
+	 */
+	public void deleteRelationshipType(RelationshipType relationshipType) throws DAOException {
+		sessionFactory.getCurrentSession().delete(relationshipType);
+	}
+	
+	/**
+	 * @see org.openmrs.api.PersonService#purgePerson(org.openmrs.Person)
+	 * @see org.openmrs.api.db.PersonDAO#deletePerson(org.openmrs.Person)
+	 */
+	public void deletePerson(Person person) throws DAOException {
+		HibernatePersonDAO.deletePersonAndAttributes(sessionFactory, person);
+	}
+	
+	/**
+	 * @see org.openmrs.api.PersonService#savePerson(org.openmrs.Person)
+	 * @see org.openmrs.api.db.PersonDAO#savePerson(org.openmrs.Person)
+	 */
+	public Person savePerson(Person person) throws DAOException {
+		sessionFactory.getCurrentSession().saveOrUpdate(person);
+		return person;
+	}
+	
+	/**
+	 * @see org.openmrs.api.PersonService#saveRelationship(org.openmrs.Relationship)
+	 * @see org.openmrs.api.db.PersonDAO#saveRelationship(org.openmrs.Relationship)
+	 */
+	public Relationship saveRelationship(Relationship relationship) throws DAOException {
+		sessionFactory.getCurrentSession().saveOrUpdate(relationship);
+		return relationship;
+	}
+	
+	/**
+	 * @see org.openmrs.api.PersonService#purgeRelationship(org.openmrs.Relationship)
+	 * @see org.openmrs.api.db.PersonDAO#deleteRelationship(org.openmrs.Relationship)
+	 */
+	public void deleteRelationship(Relationship relationship) throws DAOException {
+		sessionFactory.getCurrentSession().delete(relationship);
+	}
+	
+	/**
+	 * Used by deletePerson, deletePatient, and deleteUser to remove all properties of a person
+	 * before deleting them.
+	 * 
+	 * @param sessionFactory the session factory from which to pull the current session
+	 * @param person the person to delete
+	 */
+	public static void deletePersonAndAttributes(SessionFactory sessionFactory, Person person) {
+		// delete properties and fields so hibernate can't complain
+		for (PersonAddress address : person.getAddresses()) {
+			if (address.getDateCreated() == null) {
+				sessionFactory.getCurrentSession().evict(address);
+				address = null;
+			} else {
+				sessionFactory.getCurrentSession().delete(address);
+			}
+		}
+		sessionFactory.getCurrentSession().evict(person.getAddresses());
+		person.setAddresses(null);
+		
+		for (PersonAttribute attribute : person.getAttributes()) {
+			if (attribute.getDateCreated() == null) {
+				sessionFactory.getCurrentSession().evict(attribute);
+			} else {
+				sessionFactory.getCurrentSession().delete(attribute);
+			}
+		}
+		sessionFactory.getCurrentSession().evict(person.getAttributes());
+		person.setAttributes(null);
+		
+		for (PersonName name : person.getNames()) {
+			if (name.getDateCreated() == null) {
+				sessionFactory.getCurrentSession().evict(name);
+			} else {
+				sessionFactory.getCurrentSession().delete(name);
+			}
+		}
+		sessionFactory.getCurrentSession().evict(person.getNames());
+		person.setNames(null);
+		
+		// finally, just tell hibernate to delete our object
+		sessionFactory.getCurrentSession().delete(person);
+	}
+	
+	/**
+	 * @see org.openmrs.api.db.PersonDAO#getPersonAttributeTypeByUuid(java.lang.String)
+	 */
+	public PersonAttributeType getPersonAttributeTypeByUuid(String uuid) {
+		return (PersonAttributeType) sessionFactory.getCurrentSession()
+		        .createQuery("from PersonAttributeType pat where pat.uuid = :uuid").setString("uuid", uuid).uniqueResult();
+	}
+	
+	/**
+	 * @see org.openmrs.api.db.PersonDAO#getSavedPersonAttributeTypeName(org.openmrs.PersonAttributeType)
+	 */
+	public String getSavedPersonAttributeTypeName(PersonAttributeType personAttributeType) {
+		SQLQuery sql = sessionFactory.getCurrentSession().createSQLQuery(
+		    "select name from person_attribute_type where person_attribute_type_id = :personAttributeTypeId");
+		sql.setInteger("personAttributeTypeId", personAttributeType.getId());
+		return (String) sql.uniqueResult();
+	}
+	
+	/**
+	 * @see org.openmrs.api.db.PersonDAO#getPersonByUuid(java.lang.String)
+	 */
+	public Person getPersonByUuid(String uuid) {
+		return (Person) sessionFactory.getCurrentSession().createQuery("from Person p where p.uuid = :uuid")
+		        .setString("uuid", uuid).uniqueResult();
+	}
+	
+	public PersonAddress getPersonAddressByUuid(String uuid) {
+		return (PersonAddress) sessionFactory.getCurrentSession().createQuery("from PersonAddress p where p.uuid = :uuid")
+		        .setString("uuid", uuid).uniqueResult();
+	}
+	
+	/**
+	 * @see org.openmrs.api.db.PersonDAO#savePersonMergeLog(PersonMergeLog)
+	 */
+	@Override
+	public PersonMergeLog savePersonMergeLog(PersonMergeLog personMergeLog) throws DAOException {
+		sessionFactory.getCurrentSession().saveOrUpdate(personMergeLog);
+		return personMergeLog;
+	}
+	
+	/**
+	 * @see org.openmrs.api.db.PersonDAO#getPersonMergeLog(java.lang.Integer)
+	 */
+	@Override
+	public PersonMergeLog getPersonMergeLog(Integer id) throws DAOException {
+		return (PersonMergeLog) sessionFactory.getCurrentSession().get(PersonMergeLog.class, id);
+	}
+	
+	/**
+	 * @see org.openmrs.api.db.PersonDAO#getPersonMergeLogByUuid(String)
+	 */
+	@Override
+	public PersonMergeLog getPersonMergeLogByUuid(String uuid) throws DAOException {
+		return (PersonMergeLog) sessionFactory.getCurrentSession().createQuery("from PersonMergeLog p where p.uuid = :uuid")
+		        .setString("uuid", uuid).uniqueResult();
+	}
+	
+	/**
+	 * @see org.openmrs.api.db.PersonDAO#getWinningPersonMergeLogs(org.openmrs.Person)
+	 */
+	@Override
+	@SuppressWarnings("unchecked")
+	public List<PersonMergeLog> getWinningPersonMergeLogs(Person person) throws DAOException {
+		return (List<PersonMergeLog>) sessionFactory.getCurrentSession()
+		        .createQuery("from PersonMergeLog p where p.winner.id = :winnerId").setInteger("winnerId", person.getId())
+		        .list();
+	}
+	
+	/**
+	 * @see org.openmrs.api.db.PersonDAO#getLosingPersonMergeLogs(org.openmrs.Person)
+	 */
+	@Override
+	public PersonMergeLog getLosingPersonMergeLogs(Person person) throws DAOException {
+		return (PersonMergeLog) sessionFactory.getCurrentSession()
+		        .createQuery("from PersonMergeLog p where p.loser.id = :loserId").setInteger("loserId", person.getId())
+		        .uniqueResult();
+	}
+	
+	/**
+	 * @see org.openmrs.api.db.PersonDAO#getAllPersonMergeLogs()
+	 */
+	@Override
+	@SuppressWarnings("unchecked")
+	public List<PersonMergeLog> getAllPersonMergeLogs() throws DAOException {
+		return (List<PersonMergeLog>) sessionFactory.getCurrentSession().createQuery("from PersonMergeLog p").list();
+	}
+	
+	public PersonAttribute getPersonAttributeByUuid(String uuid) {
+		return (PersonAttribute) sessionFactory.getCurrentSession()
+		        .createQuery("from PersonAttribute p where p.uuid = :uuid").setString("uuid", uuid).uniqueResult();
+	}
+	
+	/**
+	 * @see org.openmrs.api.db.PersonDAO#getPersonName(Integer)
+	 */
+	@Override
+	public PersonName getPersonName(Integer personNameId) {
+		return (PersonName) sessionFactory.getCurrentSession().get(PersonName.class, personNameId);
+	}
+	
+	/**
+	 * @see org.openmrs.api.db.PersonDAO#getPersonNameByUuid(String)
+	 */
+	public PersonName getPersonNameByUuid(String uuid) {
+		return (PersonName) sessionFactory.getCurrentSession().createQuery("from PersonName p where p.uuid = :uuid")
+		        .setString("uuid", uuid).uniqueResult();
+	}
+	
+	/**
+	 * @see org.openmrs.api.db.PersonDAO#getRelationshipByUuid(java.lang.String)
+	 */
+	public Relationship getRelationshipByUuid(String uuid) {
+		return (Relationship) sessionFactory.getCurrentSession().createQuery("from Relationship r where r.uuid = :uuid")
+		        .setString("uuid", uuid).uniqueResult();
+	}
+	
+	/**
+	 * @see org.openmrs.api.db.PersonDAO#getRelationshipTypeByUuid(java.lang.String)
+	 */
+	public RelationshipType getRelationshipTypeByUuid(String uuid) {
+		return (RelationshipType) sessionFactory.getCurrentSession()
+		        .createQuery("from RelationshipType rt where rt.uuid = :uuid").setString("uuid", uuid).uniqueResult();
+	}
+	
+	/**
+	 * @see org.openmrs.api.db.PersonDAO#getAllRelationshipTypes(boolean)
+	 */
+	@SuppressWarnings("unchecked")
+	public List<RelationshipType> getAllRelationshipTypes(boolean includeRetired) {
+		Criteria criteria = sessionFactory.getCurrentSession().createCriteria(RelationshipType.class);
+		criteria.addOrder(Order.asc("weight"));
+		
+		if (!includeRetired) {
+			criteria.add(Restrictions.eq("retired", false));
+		}
+		
+		return criteria.list();
+	}
+	
+	/**
+	 * @see org.openmrs.api.PersonService#savePersonName(org.openmrs.PersonName)
+	 * @see org.openmrs.api.db.PersonDAO#savePersonName(org.openmrs.PersonName)
+	 */
+	public PersonName savePersonName(PersonName personName) {
+		sessionFactory.getCurrentSession().saveOrUpdate(personName);
+		return personName;
+	}
+	
+	/**
+	 * @see org.openmrs.api.PersonService#savePersonAddress(org.openmrs.PersonAddress)
+	 * @see org.openmrs.api.db.PersonDAO#savePersonAddress(org.openmrs.PersonAddress)
+	 */
+	public PersonAddress savePersonAddress(PersonAddress personAddress) {
+		sessionFactory.getCurrentSession().saveOrUpdate(personAddress);
+		return personAddress;
+	}
+	
+}